/****************************************************************************
**
** Copyright (C) 2016 Jolla Ltd.
** Contact: https://www.qt.io/licensing/
**
** This file is part of the Qt Toolkit.
**
** $QT_BEGIN_LICENSE:LGPL$
** Commercial License Usage
** Licensees holding valid commercial Qt licenses may use this file in
** accordance with the commercial license agreement provided with the
** Software or, alternatively, in accordance with the terms contained in
** a written agreement between you and The Qt Company. For licensing terms
** and conditions see https://www.qt.io/terms-conditions. For further
** information use the contact form at https://www.qt.io/contact-us.
**
** GNU Lesser General Public License Usage
** Alternatively, this file may be used under the terms of the GNU Lesser
** General Public License version 3 as published by the Free Software
** Foundation and appearing in the file LICENSE.LGPL3 included in the
** packaging of this file. Please review the following information to
** ensure the GNU Lesser General Public License version 3 requirements
** will be met: https://www.gnu.org/licenses/lgpl-3.0.html.
**
** GNU General Public License Usage
** Alternatively, this file may be used under the terms of the GNU
** General Public License version 2.0 or (at your option) the GNU General
** Public license version 3 or any later version approved by the KDE Free
** Qt Foundation. The licenses are as published by the Free Software
** Foundation and appearing in the file LICENSE.GPL2 and LICENSE.GPL3
** included in the packaging of this file. Please review the following
** information to ensure the GNU General Public License requirements will
** be met: https://www.gnu.org/licenses/gpl-2.0.html and
** https://www.gnu.org/licenses/gpl-3.0.html.
**
** $QT_END_LICENSE$
**
****************************************************************************/

#ifndef QGSTVIDEORENDERERSINK_P_H
#define QGSTVIDEORENDERERSINK_P_H

//
//  W A R N I N G
//  -------------
//
// This file is not part of the Qt API. It exists purely as an
// implementation detail. This header file may change from version to
// version without notice, or even be removed.
//
// We mean it.
//

#include <QtMultimedia/private/qtmultimediaglobal_p.h>
#include <gst/video/gstvideosink.h>
#include <gst/video/video.h>

#include <QtCore/qlist.h>
#include <QtCore/qmutex.h>
#include <QtCore/qqueue.h>
#include <QtCore/qpointer.h>
#include <QtCore/qwaitcondition.h>
#include <qvideosurfaceformat.h>
#include <qvideoframe.h>
#include <qabstractvideobuffer.h>

#include "qgstvideorendererplugin_p.h"

#include "qgstvideorendererplugin_p.h"

#if QT_CONFIG(gstreamer_gl)
#ifndef GST_USE_UNSTABLE_API
#define GST_USE_UNSTABLE_API
#endif
#include <gst/gl/gl.h>
#endif

QT_BEGIN_NAMESPACE
class QAbstractVideoSurface;

class QGstDefaultVideoRenderer : public QGstVideoRenderer
{
public:
    QGstDefaultVideoRenderer();
    ~QGstDefaultVideoRenderer();

    GstCaps *getCaps(QAbstractVideoSurface *surface) override;
    bool start(QAbstractVideoSurface *surface, GstCaps *caps) override;
    void stop(QAbstractVideoSurface *surface) override;

    bool proposeAllocation(GstQuery *query) override;

    bool present(QAbstractVideoSurface *surface, GstBuffer *buffer) override;
    void flush(QAbstractVideoSurface *surface) override;

private:
    QVideoSurfaceFormat m_format;
    GstVideoInfo m_videoInfo;
<<<<<<< HEAD
    bool m_flushed;
    QAbstractVideoBuffer::HandleType m_handleType;
=======
    bool m_flushed = true;
>>>>>>> a1bf811b
};

class QVideoSurfaceGstDelegate : public QObject
{
    Q_OBJECT
public:
    QVideoSurfaceGstDelegate(QAbstractVideoSurface *surface);
    ~QVideoSurfaceGstDelegate();

    GstCaps *caps();

    bool start(GstCaps *caps);
    void stop();
    void unlock();
    bool proposeAllocation(GstQuery *query);

    void flush();

    GstFlowReturn render(GstBuffer *buffer);

    bool event(QEvent *event) override;
    bool query(GstQuery *query);

private slots:
    bool handleEvent(QMutexLocker *locker);
    void updateSupportedFormats();

private:
    void notify();
    bool waitForAsyncEvent(QMutexLocker *locker, QWaitCondition *condition, unsigned long time);

    QPointer<QAbstractVideoSurface> m_surface;

    QMutex m_mutex;
    QWaitCondition m_setupCondition;
    QWaitCondition m_renderCondition;
    GstFlowReturn m_renderReturn = GST_FLOW_OK;
    QList<QGstVideoRenderer *> m_renderers;
    QGstVideoRenderer *m_renderer = nullptr;
    QGstVideoRenderer *m_activeRenderer = nullptr;

<<<<<<< HEAD
    GstCaps *m_surfaceCaps;
    GstCaps *m_startCaps;
    GstBuffer *m_renderBuffer;
#if QT_CONFIG(gstreamer_gl)
    GstGLContext *m_gstGLDisplayContext = nullptr;
#endif
=======
    GstCaps *m_surfaceCaps = nullptr;
    GstCaps *m_startCaps = nullptr;
    GstBuffer *m_renderBuffer = nullptr;
>>>>>>> a1bf811b

    bool m_notified = false;
    bool m_stop = false;
    bool m_flush = false;
};

class Q_GSTTOOLS_EXPORT QGstVideoRendererSink
{
public:
    GstVideoSink parent;

    static QGstVideoRendererSink *createSink(QAbstractVideoSurface *surface);
    static void setSurface(QAbstractVideoSurface *surface);

private:
    static GType get_type();
    static void class_init(gpointer g_class, gpointer class_data);
    static void base_init(gpointer g_class);
    static void instance_init(GTypeInstance *instance, gpointer g_class);

    static void finalize(GObject *object);

    static void handleShowPrerollChange(GObject *o, GParamSpec *p, gpointer d);

    static GstStateChangeReturn change_state(GstElement *element, GstStateChange transition);

    static GstCaps *get_caps(GstBaseSink *sink, GstCaps *filter);
    static gboolean set_caps(GstBaseSink *sink, GstCaps *caps);

    static gboolean propose_allocation(GstBaseSink *sink, GstQuery *query);

    static gboolean stop(GstBaseSink *sink);

    static gboolean unlock(GstBaseSink *sink);

    static GstFlowReturn show_frame(GstVideoSink *sink, GstBuffer *buffer);
    static gboolean query(GstBaseSink *element, GstQuery *query);

private:
    QVideoSurfaceGstDelegate *delegate = nullptr;
};


class QGstVideoRendererSinkClass
{
public:
    GstVideoSinkClass parent_class;
};

QT_END_NAMESPACE

#endif<|MERGE_RESOLUTION|>--- conflicted
+++ resolved
@@ -96,12 +96,8 @@
 private:
     QVideoSurfaceFormat m_format;
     GstVideoInfo m_videoInfo;
-<<<<<<< HEAD
-    bool m_flushed;
-    QAbstractVideoBuffer::HandleType m_handleType;
-=======
     bool m_flushed = true;
->>>>>>> a1bf811b
+    QAbstractVideoBuffer::HandleType m_handleType = QAbstractVideoBuffer::NoHandle;
 };
 
 class QVideoSurfaceGstDelegate : public QObject
@@ -143,18 +139,12 @@
     QGstVideoRenderer *m_renderer = nullptr;
     QGstVideoRenderer *m_activeRenderer = nullptr;
 
-<<<<<<< HEAD
-    GstCaps *m_surfaceCaps;
-    GstCaps *m_startCaps;
-    GstBuffer *m_renderBuffer;
+    GstCaps *m_surfaceCaps = nullptr;
+    GstCaps *m_startCaps = nullptr;
+    GstBuffer *m_renderBuffer = nullptr;
 #if QT_CONFIG(gstreamer_gl)
     GstGLContext *m_gstGLDisplayContext = nullptr;
 #endif
-=======
-    GstCaps *m_surfaceCaps = nullptr;
-    GstCaps *m_startCaps = nullptr;
-    GstBuffer *m_renderBuffer = nullptr;
->>>>>>> a1bf811b
 
     bool m_notified = false;
     bool m_stop = false;
