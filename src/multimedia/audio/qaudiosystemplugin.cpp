--- conflicted
+++ resolved
@@ -77,23 +77,8 @@
 
     \sa QAbstractAudioDeviceInfo, QAbstractAudioOutput, QAbstractAudioInput
 
-<<<<<<< HEAD
-    Qt comes with plugins for Windows (WinMM and WASAPI), Linux (ALSA and PulseAudio), OS X / iOS
+    Qt comes with plugins for Windows (WinMM and WASAPI), Linux (ALSA and PulseAudio), \macos / iOS
     (CoreAudio), Android (OpenSL ES) and QNX.
-=======
-    Qt supports win32, linux(alsa) and \macos standard (builtin to the
-    QtMultimedia library at compile time).
-
-    You can support other backends other than these predefined ones by
-    creating a plugin subclassing QAudioSystemPlugin, QAbstractAudioDeviceInfo,
-    QAbstractAudioOutput and QAbstractAudioInput.
-
-
-    -audio-backend configure option will force compiling in of the builtin backend
-    into the QtMultimedia library at compile time. This is automatic by default
-    and will only be compiled into the library if the dependencies are installed.
-    eg. alsa-devel package installed for linux.
->>>>>>> da7d462e
 
     If no audio plugins are available, a fallback dummy backend will be used.
     This should print out warnings if this is the case when you try and use QAudioInput
