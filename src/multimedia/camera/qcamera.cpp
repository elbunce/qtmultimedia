/****************************************************************************
**
** Copyright (C) 2016 The Qt Company Ltd.
** Contact: https://www.qt.io/licensing/
**
** This file is part of the Qt Toolkit.
**
** $QT_BEGIN_LICENSE:LGPL$
** Commercial License Usage
** Licensees holding valid commercial Qt licenses may use this file in
** accordance with the commercial license agreement provided with the
** Software or, alternatively, in accordance with the terms contained in
** a written agreement between you and The Qt Company. For licensing terms
** and conditions see https://www.qt.io/terms-conditions. For further
** information use the contact form at https://www.qt.io/contact-us.
**
** GNU Lesser General Public License Usage
** Alternatively, this file may be used under the terms of the GNU Lesser
** General Public License version 3 as published by the Free Software
** Foundation and appearing in the file LICENSE.LGPL3 included in the
** packaging of this file. Please review the following information to
** ensure the GNU Lesser General Public License version 3 requirements
** will be met: https://www.gnu.org/licenses/lgpl-3.0.html.
**
** GNU General Public License Usage
** Alternatively, this file may be used under the terms of the GNU
** General Public License version 2.0 or (at your option) the GNU General
** Public license version 3 or any later version approved by the KDE Free
** Qt Foundation. The licenses are as published by the Free Software
** Foundation and appearing in the file LICENSE.GPL2 and LICENSE.GPL3
** included in the packaging of this file. Please review the following
** information to ensure the GNU General Public License requirements will
** be met: https://www.gnu.org/licenses/gpl-2.0.html and
** https://www.gnu.org/licenses/gpl-3.0.html.
**
** $QT_END_LICENSE$
**
****************************************************************************/


#include "qcamera_p.h"
#include "qmediaserviceprovider_p.h"

#include <qcamerainfo.h>
#include <qcameracontrol.h>
#include <qcameralockscontrol.h>
#include <qcameraexposurecontrol.h>
#include <qcamerafocuscontrol.h>
#include <qmediarecordercontrol.h>
#include <qcameraimageprocessingcontrol.h>
#include <qcameraimagecapturecontrol.h>
#include <qvideodeviceselectorcontrol.h>
#include <qcamerainfocontrol.h>
#include <qcameraviewfindersettingscontrol.h>

#include <QDebug>

QT_BEGIN_NAMESPACE

static void qRegisterCameraMetaTypes()
{
    qRegisterMetaType<QCamera::Error>("QCamera::Error");
    qRegisterMetaType<QCamera::State>("QCamera::State");
    qRegisterMetaType<QCamera::Status>("QCamera::Status");
    qRegisterMetaType<QCamera::CaptureModes>("QCamera::CaptureModes");
    qRegisterMetaType<QCamera::LockType>("QCamera::LockType");
    qRegisterMetaType<QCamera::LockStatus>("QCamera::LockStatus");
    qRegisterMetaType<QCamera::LockChangeReason>("QCamera::LockChangeReason");
    qRegisterMetaType<QCamera::Position>("QCamera::Position");
}

Q_CONSTRUCTOR_FUNCTION(qRegisterCameraMetaTypes)

Q_DECL_CONSTEXPR static bool qt_sizeLessThan(const QSize &s1, const QSize &s2) Q_DECL_NOTHROW
{
    return (s1.width() * s1.height()) < (s2.width() * s2.height());
}

Q_DECL_CONSTEXPR static bool qt_frameRateRangeLessThan(const QCamera::FrameRateRange &s1, const QCamera::FrameRateRange &s2) Q_DECL_NOTHROW
{
    return qFuzzyCompare(s1.maximumFrameRate, s2.maximumFrameRate) ? (s1.minimumFrameRate < s2.minimumFrameRate)
                                                                   : (s1.maximumFrameRate < s2.maximumFrameRate);
}

/*!
    \class QCamera


    \brief The QCamera class provides interface for system camera devices.

    \inmodule QtMultimedia
    \ingroup multimedia
    \ingroup multimedia_camera

    QCamera can be used with QCameraViewfinder for viewfinder display,
    QMediaRecorder for video recording and QCameraImageCapture for image taking.

    You can use QCameraInfo to list available cameras and choose which one to use.

    \snippet multimedia-snippets/camera.cpp Camera selection

    See the \l{Camera Overview}{camera overview} for more information.
*/

void QCameraPrivate::_q_error(int error, const QString &errorString)
{
    Q_Q(QCamera);

    this->error = QCamera::Error(error);
    this->errorString = errorString;

    emit q->error(this->error);
}

void QCameraPrivate::setState(QCamera::State newState)
{
    unsetError();

    if (!control) {
        _q_error(QCamera::ServiceMissingError, QCamera::tr("The camera service is missing"));
        return;
    }

    restartPending = false;
    control->setState(newState);
}

void QCameraPrivate::_q_updateState(QCamera::State newState)
{
    Q_Q(QCamera);

    //omit changins state to Loaded when the camera is temporarily
    //stopped to apply shanges
    if (restartPending)
        return;

    if (newState != state) {
        state = newState;
        emit q->stateChanged(state);
    }
}

void QCameraPrivate::_q_preparePropertyChange(int changeType)
{
    if (!control)
        return;

    QCamera::Status status = control->status();

    //all the changes are allowed until the camera is starting
    if (control->state() != QCamera::ActiveState)
        return;

    if (control->canChangeProperty(QCameraControl::PropertyChangeType(changeType), status))
        return;

    restartPending = true;
    control->setState(QCamera::LoadedState);
    QMetaObject::invokeMethod(q_ptr, "_q_restartCamera", Qt::QueuedConnection);
}

void QCameraPrivate::_q_restartCamera()
{
    if (restartPending) {
        restartPending = false;
        control->setState(QCamera::ActiveState);
    }
}

void QCameraPrivate::init()
{
    Q_Q(QCamera);
    provider = QMediaServiceProvider::defaultServiceProvider();
    initControls();
    cameraExposure = new QCameraExposure(q);
    cameraFocus = new QCameraFocus(q);
    imageProcessing = new QCameraImageProcessing(q);
}

void QCameraPrivate::initControls()
{
    Q_Q(QCamera);

    if (service) {
        control = qobject_cast<QCameraControl *>(service->requestControl(QCameraControl_iid));
        locksControl = qobject_cast<QCameraLocksControl *>(service->requestControl(QCameraLocksControl_iid));
        deviceControl = qobject_cast<QVideoDeviceSelectorControl*>(service->requestControl(QVideoDeviceSelectorControl_iid));
        infoControl = qobject_cast<QCameraInfoControl*>(service->requestControl(QCameraInfoControl_iid));
        viewfinderSettingsControl2 = qobject_cast<QCameraViewfinderSettingsControl2*>(service->requestControl(QCameraViewfinderSettingsControl2_iid));
        if (!viewfinderSettingsControl2)
            viewfinderSettingsControl = qobject_cast<QCameraViewfinderSettingsControl*>(service->requestControl(QCameraViewfinderSettingsControl_iid));

        if (control) {
            q->connect(control, SIGNAL(stateChanged(QCamera::State)), q, SLOT(_q_updateState(QCamera::State)));
            q->connect(control, SIGNAL(statusChanged(QCamera::Status)), q, SIGNAL(statusChanged(QCamera::Status)));
            q->connect(control, SIGNAL(captureModeChanged(QCamera::CaptureModes)),
                       q, SIGNAL(captureModeChanged(QCamera::CaptureModes)));
            q->connect(control, SIGNAL(error(int,QString)), q, SLOT(_q_error(int,QString)));

        }

        if (locksControl) {
            q->connect(locksControl, SIGNAL(lockStatusChanged(QCamera::LockType,QCamera::LockStatus,QCamera::LockChangeReason)),
                       q, SLOT(_q_updateLockStatus(QCamera::LockType,QCamera::LockStatus,QCamera::LockChangeReason)));
        }

        error = QCamera::NoError;
    } else {
        control = nullptr;
        locksControl = nullptr;
        deviceControl = nullptr;
        infoControl = nullptr;
        viewfinderSettingsControl = nullptr;
        viewfinderSettingsControl2 = nullptr;

        error = QCamera::ServiceMissingError;
        errorString = QCamera::tr("The camera service is missing");
    }
}

void QCameraPrivate::clear()
{
    delete cameraExposure;
    delete cameraFocus;
    delete imageProcessing;

    if (service) {
        if (control)
            service->releaseControl(control);
        if (locksControl)
            service->releaseControl(locksControl);
        if (deviceControl)
            service->releaseControl(deviceControl);
        if (infoControl)
            service->releaseControl(infoControl);
        if (viewfinderSettingsControl)
            service->releaseControl(viewfinderSettingsControl);
        if (viewfinderSettingsControl2)
            service->releaseControl(viewfinderSettingsControl2);

        provider->releaseService(service);
    }

    cameraExposure = nullptr;
    cameraFocus = nullptr;
    imageProcessing = nullptr;
    control = nullptr;
    locksControl = nullptr;
    deviceControl = nullptr;
    infoControl = nullptr;
    viewfinderSettingsControl = nullptr;
    viewfinderSettingsControl2 = nullptr;
    service = nullptr;
}

void QCameraPrivate::updateLockStatus()
{
    Q_Q(QCamera);

    QCamera::LockStatus oldStatus = lockStatus;

    QMap<QCamera::LockStatus, int> lockStatusPriority;
    lockStatusPriority.insert(QCamera::Locked, 1);
    lockStatusPriority.insert(QCamera::Unlocked, 2);
    lockStatusPriority.insert(QCamera::Searching, 3);

    lockStatus = requestedLocks ? QCamera::Locked : QCamera::Unlocked;
    int priority = 0;

    QList<QCamera::LockStatus> lockStatuses;

    if (requestedLocks & QCamera::LockFocus)
        lockStatuses << q->lockStatus(QCamera::LockFocus);

    if (requestedLocks & QCamera::LockExposure)
        lockStatuses << q->lockStatus(QCamera::LockExposure);

    if (requestedLocks & QCamera::LockWhiteBalance)
        lockStatuses << q->lockStatus(QCamera::LockWhiteBalance);


    for (QCamera::LockStatus currentStatus : qAsConst(lockStatuses)) {
        int currentPriority = lockStatusPriority.value(currentStatus, -1);
        if (currentPriority > priority) {
            priority = currentPriority;
            lockStatus = currentStatus;
        }
    }

    if (!supressLockChangedSignal && oldStatus != lockStatus) {
        emit q->lockStatusChanged(lockStatus, lockChangeReason);

        if (lockStatus == QCamera::Locked)
            emit q->locked();
        else if (lockStatus == QCamera::Unlocked && lockChangeReason == QCamera::LockFailed)
            emit q->lockFailed();
    }
/*
    qDebug() << "Requested locks:" << (requestedLocks & QCamera::LockExposure ? 'e' : ' ')
            << (requestedLocks & QCamera::LockFocus ? 'f' : ' ')
            << (requestedLocks & QCamera::LockWhiteBalance ? 'w' : ' ');
    qDebug() << "Lock status: f:" << q->lockStatus(QCamera::LockFocus)
             << " e:" << q->lockStatus(QCamera::LockExposure)
             << " w:" << q->lockStatus(QCamera::LockWhiteBalance)
             << " composite:" << lockStatus;
*/
}

void QCameraPrivate::_q_updateLockStatus(QCamera::LockType type, QCamera::LockStatus status, QCamera::LockChangeReason reason)
{
    Q_Q(QCamera);
    lockChangeReason = reason;
    updateLockStatus();
    emit q->lockStatusChanged(type, status, reason);
}


/*!
    Construct a QCamera with a \a parent.
*/

QCamera::QCamera(QObject *parent):
    QMediaObject(*new QCameraPrivate,
                 parent,
                 QMediaServiceProvider::defaultServiceProvider()->requestService(Q_MEDIASERVICE_CAMERA))
{
    Q_D(QCamera);
    d->init();

    // Select the default camera
    if (d->service != nullptr && d->deviceControl)
        d->deviceControl->setSelectedDevice(d->deviceControl->defaultDevice());
}

/*!
    Construct a QCamera from \a deviceName and \a parent.

    If no camera with that \a deviceName exists, the camera object will
    be invalid.
*/

QCamera::QCamera(const QByteArray& deviceName, QObject *parent):
    QMediaObject(*new QCameraPrivate, parent,
                  QMediaServiceProvider::defaultServiceProvider()->requestService(Q_MEDIASERVICE_CAMERA,
                                                                                  QMediaServiceProviderHint(deviceName)))
{
    Q_D(QCamera);
    d->init();

<<<<<<< HEAD
    if (d->service != nullptr) {
        //pass device name to service
        if (d->deviceControl) {
            const QString name = QString::fromLatin1(deviceName);
            for (int i = 0; i < d->deviceControl->deviceCount(); i++) {
                if (d->deviceControl->deviceName(i) == name) {
                    d->deviceControl->setSelectedDevice(i);
                    break;
                }
=======
    bool found = false;
    // Pass device name to service.
    if (d->deviceControl) {
        const QString name = QString::fromLatin1(deviceName);
        for (int i = 0; i < d->deviceControl->deviceCount(); i++) {
            if (d->deviceControl->deviceName(i) == name) {
                d->deviceControl->setSelectedDevice(i);
                found = true;
                break;
>>>>>>> 80898b03
            }
        }
    }

    // The camera should not be used if device with requested name does not exist.
    if (!found) {
        if (d->service && d->control)
            d->service->releaseControl(d->control);
        d->control = nullptr;
        d->error = QCamera::ServiceMissingError;
        d->errorString = QCamera::tr("The camera service is missing");
    }
}

/*!
    \since 5.3

    Construct a QCamera from a camera description \a cameraInfo and \a parent.
*/

QCamera::QCamera(const QCameraInfo &cameraInfo, QObject *parent)
    : QCamera(cameraInfo.deviceName().toLatin1(), parent)
{
<<<<<<< HEAD
    Q_D(QCamera);
    d->init();

    if (d->service != nullptr && d->deviceControl) {
        for (int i = 0; i < d->deviceControl->deviceCount(); i++) {
            if (d->deviceControl->deviceName(i) == cameraInfo.deviceName()) {
                d->deviceControl->setSelectedDevice(i);
                break;
            }
        }
    }
=======
>>>>>>> 80898b03
}

/*!
    \since 5.3

    Construct a QCamera which uses a hardware camera located a the specified \a position.

    For example on a mobile phone it can be used to easily choose between front-facing and
    back-facing cameras.

    If no camera is available at the specified \a position or if \a position is
    QCamera::UnspecifiedPosition, the default camera is used.
*/

QCamera::QCamera(QCamera::Position position, QObject *parent)
    : QMediaObject(*new QCameraPrivate,
                   parent,
                   QMediaServiceProvider::defaultServiceProvider()->requestService(Q_MEDIASERVICE_CAMERA, QMediaServiceProviderHint(position)))
{
    Q_D(QCamera);
    d->init();

    if (d->service != nullptr && d->deviceControl) {
        bool selectDefault = true;

        if (d->infoControl && position != UnspecifiedPosition) {
            for (int i = 0; i < d->deviceControl->deviceCount(); i++) {
                if (d->infoControl->cameraPosition(d->deviceControl->deviceName(i)) == position) {
                    d->deviceControl->setSelectedDevice(i);
                    selectDefault = false;
                    break;
                }
            }
        }

        if (selectDefault)
            d->deviceControl->setSelectedDevice(d->deviceControl->defaultDevice());
    }
}

/*!
    Destroys the camera object.
*/

QCamera::~QCamera()
{
    Q_D(QCamera);
    d->clear();
}

/*!
    Returns the availability state of the camera service.
*/
QMultimedia::AvailabilityStatus QCamera::availability() const
{
    Q_D(const QCamera);
    if (d->control == nullptr)
        return QMultimedia::ServiceMissing;

    if (d->deviceControl && d->deviceControl->deviceCount() == 0)
        return QMultimedia::ResourceError;

    if (d->error != QCamera::NoError)
        return QMultimedia::ResourceError;

    return QMediaObject::availability();
}


/*!
    Returns the camera exposure control object.
*/
QCameraExposure *QCamera::exposure() const
{
    return d_func()->cameraExposure;
}

/*!
    Returns the camera focus control object.
*/
QCameraFocus *QCamera::focus() const
{
    return d_func()->cameraFocus;
}

/*!
    Returns the camera image processing control object.
*/
QCameraImageProcessing *QCamera::imageProcessing() const
{
    return d_func()->imageProcessing;
}

/*!
    Sets the QVideoWidget based camera \a viewfinder.
    The previously set viewfinder is detached.

    //! QVideoWidget is forward declared.
*/
void QCamera::setViewfinder(QVideoWidget *viewfinder)
{
    Q_D(QCamera);
    d->_q_preparePropertyChange(QCameraControl::Viewfinder);

    if (d->viewfinder)
        unbind(d->viewfinder);

    // We don't know (in this library) that QVideoWidget inherits QObject
    QObject *viewFinderObject = reinterpret_cast<QObject*>(viewfinder);

    d->viewfinder = viewFinderObject && bind(viewFinderObject) ? viewFinderObject : nullptr;
}

/*!
    Sets the QGraphicsVideoItem based camera \a viewfinder.
    The previously set viewfinder is detached.

    //! QGraphicsVideoItem is forward declared.
*/
void QCamera::setViewfinder(QGraphicsVideoItem *viewfinder)
{
    Q_D(QCamera);
    d->_q_preparePropertyChange(QCameraControl::Viewfinder);

    if (d->viewfinder)
        unbind(d->viewfinder);

    // We don't know (in this library) that QGraphicsVideoItem (multiply) inherits QObject
    // but QObject inheritance depends on QObject coming first, so try this out.
    QObject *viewFinderObject = reinterpret_cast<QObject*>(viewfinder);

    d->viewfinder = viewFinderObject && bind(viewFinderObject) ? viewFinderObject : nullptr;
}

/*!
    Sets a video \a surface as the viewfinder of a camera.

    If a viewfinder has already been set on the camera the new surface
    will replace it.
*/

void QCamera::setViewfinder(QAbstractVideoSurface *surface)
{
    Q_D(QCamera);

    d->surfaceViewfinder.setVideoSurface(surface);

    if (d->viewfinder != &d->surfaceViewfinder) {
        if (d->viewfinder)
            unbind(d->viewfinder);

        d->viewfinder = nullptr;

        if (surface && bind(&d->surfaceViewfinder))
            d->viewfinder = &d->surfaceViewfinder;
    } else if (!surface) {
        //unbind the surfaceViewfinder if null surface is set
        unbind(&d->surfaceViewfinder);
        d->viewfinder = nullptr;
    }
}

/*!
    Returns the viewfinder settings being used by the camera.

    Settings may change when the camera is started, for example if the viewfinder settings
    are undefined or if unsupported values are set.

    If viewfinder settings are not supported by the camera, it always returns a null
    QCameraViewfinderSettings object.

    \sa setViewfinderSettings()

    \since 5.5
*/
QCameraViewfinderSettings QCamera::viewfinderSettings() const
{
    Q_D(const QCamera);

    if (d->viewfinderSettingsControl2)
        return d->viewfinderSettingsControl2->viewfinderSettings();

    QCameraViewfinderSettings settings;
    if (d->viewfinderSettingsControl) {
        if (d->viewfinderSettingsControl->isViewfinderParameterSupported(QCameraViewfinderSettingsControl::Resolution))
            settings.setResolution(d->viewfinderSettingsControl->viewfinderParameter(QCameraViewfinderSettingsControl::Resolution).toSize());

        if (d->viewfinderSettingsControl->isViewfinderParameterSupported(QCameraViewfinderSettingsControl::MinimumFrameRate))
            settings.setMinimumFrameRate(d->viewfinderSettingsControl->viewfinderParameter(QCameraViewfinderSettingsControl::MinimumFrameRate).toReal());

        if (d->viewfinderSettingsControl->isViewfinderParameterSupported(QCameraViewfinderSettingsControl::MaximumFrameRate))
            settings.setMaximumFrameRate(d->viewfinderSettingsControl->viewfinderParameter(QCameraViewfinderSettingsControl::MaximumFrameRate).toReal());

        if (d->viewfinderSettingsControl->isViewfinderParameterSupported(QCameraViewfinderSettingsControl::PixelAspectRatio))
            settings.setPixelAspectRatio(d->viewfinderSettingsControl->viewfinderParameter(QCameraViewfinderSettingsControl::PixelAspectRatio).toSize());

        if (d->viewfinderSettingsControl->isViewfinderParameterSupported(QCameraViewfinderSettingsControl::PixelFormat))
            settings.setPixelFormat(qvariant_cast<QVideoFrame::PixelFormat>(d->viewfinderSettingsControl->viewfinderParameter(QCameraViewfinderSettingsControl::PixelFormat)));
    }
    return settings;
}

/*!
    Sets the viewfinder \a settings.

    If some parameters are not specified, or null settings are passed, the camera will choose
    default values.

    If the camera is used to capture videos or images, the viewfinder settings might be
    ignored if they conflict with the capture settings. You can check the actual viewfinder settings
    once the camera is in the \c QCamera::ActiveStatus status.

    Changing the viewfinder settings while the camera is in the QCamera::ActiveState state may
    cause the camera to be restarted.

    \sa viewfinderSettings(), supportedViewfinderResolutions(), supportedViewfinderFrameRateRanges(),
    supportedViewfinderPixelFormats()

    \since 5.5
*/
void QCamera::setViewfinderSettings(const QCameraViewfinderSettings &settings)
{
    Q_D(QCamera);

    if (d->viewfinderSettingsControl || d->viewfinderSettingsControl2)
        d->_q_preparePropertyChange(QCameraControl::ViewfinderSettings);

    if (d->viewfinderSettingsControl2) {
        d->viewfinderSettingsControl2->setViewfinderSettings(settings);

    } else if (d->viewfinderSettingsControl) {
        if (d->viewfinderSettingsControl->isViewfinderParameterSupported(QCameraViewfinderSettingsControl::Resolution))
            d->viewfinderSettingsControl->setViewfinderParameter(QCameraViewfinderSettingsControl::Resolution, settings.resolution());

        if (d->viewfinderSettingsControl->isViewfinderParameterSupported(QCameraViewfinderSettingsControl::MinimumFrameRate))
            d->viewfinderSettingsControl->setViewfinderParameter(QCameraViewfinderSettingsControl::MinimumFrameRate, settings.minimumFrameRate());

        if (d->viewfinderSettingsControl->isViewfinderParameterSupported(QCameraViewfinderSettingsControl::MaximumFrameRate))
            d->viewfinderSettingsControl->setViewfinderParameter(QCameraViewfinderSettingsControl::MaximumFrameRate, settings.maximumFrameRate());

        if (d->viewfinderSettingsControl->isViewfinderParameterSupported(QCameraViewfinderSettingsControl::PixelAspectRatio))
            d->viewfinderSettingsControl->setViewfinderParameter(QCameraViewfinderSettingsControl::PixelAspectRatio, settings.pixelAspectRatio());

        if (d->viewfinderSettingsControl->isViewfinderParameterSupported(QCameraViewfinderSettingsControl::PixelFormat))
            d->viewfinderSettingsControl->setViewfinderParameter(QCameraViewfinderSettingsControl::PixelFormat, settings.pixelFormat());
    }
}

/*!
    Returns a list of supported viewfinder settings.

    The list is ordered by preference; preferred settings come first.

    The optional \a settings argument can be used to conveniently filter the results.
    If \a settings is non null, the returned list is reduced to settings matching the given partial
    \a settings.

    The camera must be loaded before calling this function, otherwise the returned list
    is empty.

    \sa setViewfinderSettings(), supportedViewfinderResolutions(), supportedViewfinderFrameRateRanges(),
    supportedViewfinderPixelFormats()

    \since 5.5
*/
QList<QCameraViewfinderSettings> QCamera::supportedViewfinderSettings(const QCameraViewfinderSettings &settings) const
{
    Q_D(const QCamera);

    if (!d->viewfinderSettingsControl2)
        return QList<QCameraViewfinderSettings>();

    if (settings.isNull())
        return d->viewfinderSettingsControl2->supportedViewfinderSettings();

    QList<QCameraViewfinderSettings> results;
    const QList<QCameraViewfinderSettings> supported = d->viewfinderSettingsControl2->supportedViewfinderSettings();
    for (const QCameraViewfinderSettings &s : supported) {
        if ((settings.resolution().isEmpty() || settings.resolution() == s.resolution())
                && (qFuzzyIsNull(settings.minimumFrameRate()) || qFuzzyCompare((float)settings.minimumFrameRate(), (float)s.minimumFrameRate()))
                && (qFuzzyIsNull(settings.maximumFrameRate()) || qFuzzyCompare((float)settings.maximumFrameRate(), (float)s.maximumFrameRate()))
                && (settings.pixelFormat() == QVideoFrame::Format_Invalid || settings.pixelFormat() == s.pixelFormat())
                && (settings.pixelAspectRatio().isEmpty() || settings.pixelAspectRatio() == s.pixelAspectRatio())) {
            results.append(s);
        }
    }

    return results;
}

/*!
    Returns a list of supported viewfinder resolutions.

    This is a convenience function which retrieves unique resolutions from the supported settings.

    If non null viewfinder \a settings are passed, the returned list is reduced to resolutions
    supported with partial \a settings applied.

    The camera must be loaded before calling this function, otherwise the returned list
    is empty.

    \sa QCameraViewfinderSettings::resolution(), setViewfinderSettings()

    \since 5.5
*/
QList<QSize> QCamera::supportedViewfinderResolutions(const QCameraViewfinderSettings &settings) const
{
    QList<QSize> resolutions;
    const QList<QCameraViewfinderSettings> capabilities = supportedViewfinderSettings(settings);
    for (const QCameraViewfinderSettings &s : capabilities) {
        if (!resolutions.contains(s.resolution()))
            resolutions.append(s.resolution());
    }
    std::sort(resolutions.begin(), resolutions.end(), qt_sizeLessThan);

    return resolutions;
}

/*!
    Returns a list of supported viewfinder frame rate ranges.

    This is a convenience function which retrieves unique frame rate ranges from the supported settings.

    If non null viewfinder \a settings are passed, the returned list is reduced to frame rate ranges
    supported with partial \a settings applied.

    The camera must be loaded before calling this function, otherwise the returned list
    is empty.

    \sa QCameraViewfinderSettings::minimumFrameRate(), QCameraViewfinderSettings::maximumFrameRate(),
    setViewfinderSettings()

    \since 5.5
*/
QList<QCamera::FrameRateRange> QCamera::supportedViewfinderFrameRateRanges(const QCameraViewfinderSettings &settings) const
{
    QList<QCamera::FrameRateRange> frameRateRanges;
    const QList<QCameraViewfinderSettings> capabilities = supportedViewfinderSettings(settings);
    for (const QCameraViewfinderSettings &s : capabilities) {
        QCamera::FrameRateRange range(s.minimumFrameRate(), s.maximumFrameRate());
        if (!frameRateRanges.contains(range))
            frameRateRanges.append(range);
    }
    std::sort(frameRateRanges.begin(), frameRateRanges.end(), qt_frameRateRangeLessThan);

    return frameRateRanges;
}

/*!
    Returns a list of supported viewfinder pixel formats.

    This is a convenience function which retrieves unique pixel formats from the supported settings.

    If non null viewfinder \a settings are passed, the returned list is reduced to pixel formats
    supported with partial \a settings applied.

    The camera must be loaded before calling this function, otherwise the returned list
    is empty.

    \sa QCameraViewfinderSettings::pixelFormat(), setViewfinderSettings()

    \since 5.5
*/
QList<QVideoFrame::PixelFormat> QCamera::supportedViewfinderPixelFormats(const QCameraViewfinderSettings &settings) const
{
    QList<QVideoFrame::PixelFormat> pixelFormats;
    const QList<QCameraViewfinderSettings> capabilities = supportedViewfinderSettings(settings);
    for (const QCameraViewfinderSettings &s : capabilities) {
        if (!pixelFormats.contains(s.pixelFormat()))
            pixelFormats.append(s.pixelFormat());
    }

    return pixelFormats;
}

/*!
    Returns the error state of the object.
*/

QCamera::Error QCamera::error() const
{
    return d_func()->error;
}

/*!
    Returns a string describing a camera's error state.
*/
QString QCamera::errorString() const
{
    return d_func()->errorString;
}


/*!
    Returns true if the capture \a mode is suported.
*/
bool QCamera::isCaptureModeSupported(QCamera::CaptureModes mode) const
{
    return d_func()->control ? d_func()->control->isCaptureModeSupported(mode) : false;
}

/*!
  \property QCamera::captureMode

  The type of media (video or still images),
  the camera is configured to capture.

  It's allowed to change capture mode in any camera state,
  but if the camera is currently active,
  chaging capture mode is likely to lead to camera status
  chaged to QCamera::LoadedStatus, QCamera::LoadingStatus,
  and when the camera is ready to QCamera::ActiveStatus.
*/

QCamera::CaptureModes QCamera::captureMode() const
{
    return d_func()->control ? d_func()->control->captureMode() : QCamera::CaptureStillImage;
}

void QCamera::setCaptureMode(QCamera::CaptureModes mode)
{
    Q_D(QCamera);

    if (mode != captureMode()) {
        if (d->control) {
            d->_q_preparePropertyChange(QCameraControl::CaptureMode);
            d->control->setCaptureMode(mode);
        }
    }
}


/*!
    Starts the camera.

    State is changed to QCamera::ActiveState if camera is started
    successfully, otherwise error() signal is emitted.

    While the camera state is changed to QCamera::ActiveState,
    starting the camera service can be asynchronous with the actual
    status reported with QCamera::status property.
*/
void QCamera::start()
{
    Q_D(QCamera);
    d->setState(QCamera::ActiveState);
}

/*!
    Stops the camera.
    The camera state is changed from QCamera::ActiveState to QCamera::LoadedState.
*/
void QCamera::stop()
{
    Q_D(QCamera);
    d->setState(QCamera::LoadedState);
}

/*!
    Open the camera device.
    The camera state is changed to QCamera::LoadedStatus.

    It's not necessary to explcitly load the camera,
    unless unless the application have to read the supported camera
    settings and change the default depending on the camera capabilities.

    In all the other cases it's possible to start the camera directly
    from unloaded state.
*/
void QCamera::load()
{
    Q_D(QCamera);
    d->setState(QCamera::LoadedState);
}

/*!
    Close the camera device and deallocate the related resources.
    The camera state is changed to QCamera::UnloadedStatus.
*/
void QCamera::unload()
{
    Q_D(QCamera);
    d->setState(QCamera::UnloadedState);
}

#if QT_DEPRECATED_SINCE(5, 3)
/*!
    Returns a list of camera device's available from the default service provider.
    \deprecated
    \sa QCameraInfo::availableCameras()
*/

QList<QByteArray> QCamera::availableDevices()
{
    return QMediaServiceProvider::defaultServiceProvider()->devices(QByteArray(Q_MEDIASERVICE_CAMERA));
}

/*!
    Returns the description of the \a device.
    \deprecated
    \sa QCameraInfo::availableCameras(), QCameraInfo::description()
*/

QString QCamera::deviceDescription(const QByteArray &device)
{
    return QMediaServiceProvider::defaultServiceProvider()->deviceDescription(QByteArray(Q_MEDIASERVICE_CAMERA), device);
}
#endif

QCamera::State QCamera::state() const
{
    return d_func()->state;
}

QCamera::Status QCamera::status() const
{
    if(d_func()->control)
        return (QCamera::Status)d_func()->control->status();

    return QCamera::UnavailableStatus;
}


/*!
    Returns the lock types, camera supports.
*/
QCamera::LockTypes QCamera::supportedLocks() const
{
    Q_D(const QCamera);

    return d->locksControl
            ? d->locksControl->supportedLocks()
            : QCamera::LockTypes();
}

/*!
    Returns the requested lock types.
*/
QCamera::LockTypes QCamera::requestedLocks() const
{
    return d_func()->requestedLocks;
}

/*!
    Returns the status of requested camera settings locks.
*/
QCamera::LockStatus QCamera::lockStatus() const
{
    return d_func()->lockStatus;
}

/*!
    Returns the lock status for a given \a lockType.
*/
QCamera::LockStatus QCamera::lockStatus(QCamera::LockType lockType) const
{
    const QCameraPrivate *d = d_func();

    if (!(lockType & d->requestedLocks))
        return QCamera::Unlocked;

    if (d->locksControl)
        return d->locksControl->lockStatus(lockType);

    return QCamera::Locked;
}

/*!
    \fn void QCamera::searchAndLock(QCamera::LockTypes locks)

    Locks the camera settings with the requested \a locks, including focusing in the single autofocus mode,
    exposure and white balance if the exposure and white balance modes are not manual.

    The camera settings are usually locked before taking one or multiple still images,
    in responce to the shutter button being half pressed.

    The QCamera::locked() signal is emitted when camera settings are successfully locked,
    otherwise QCamera::lockFailed() is emitted.

    QCamera also emits lockStatusChanged(QCamera::LockType, QCamera::LockStatus)
    on individual lock status changes and lockStatusChanged(QCamera::LockStatus) signal on composite status changes.

    Locking serves two roles: it initializes calculation of automatic parameter
    (focusing, calculating the correct exposure and white balance) and allows
    to keep some or all of those parameters during number of shots.

    If the camera doesn't support keeping one of parameters between shots, the related
    lock state changes to QCamera::Unlocked.

    It's also acceptable to relock already locked settings,
    depending on the lock parameter this initiates new focusing, exposure or white balance calculation.
 */
void QCamera::searchAndLock(QCamera::LockTypes locks)
{
    Q_D(QCamera);

    QCamera::LockStatus oldStatus = d->lockStatus;
    d->supressLockChangedSignal = true;

    if (d->locksControl) {
        locks &= d->locksControl->supportedLocks();
        d->requestedLocks |= locks;
        d->locksControl->searchAndLock(locks);
    }

    d->supressLockChangedSignal = false;

    d->lockStatus = oldStatus;
    d->updateLockStatus();
}

/*!
    Lock all the supported camera settings.
 */
void QCamera::searchAndLock()
{
    searchAndLock(LockExposure | LockWhiteBalance | LockFocus);
}

/*!
    Unlocks the camera settings specified with \a locks or cancel the current locking if one is active.
 */
void QCamera::unlock(QCamera::LockTypes locks)
{
    Q_D(QCamera);

    QCamera::LockStatus oldStatus = d->lockStatus;
    d->supressLockChangedSignal = true;

    d->requestedLocks &= ~locks;

    if (d->locksControl) {
        locks &= d->locksControl->supportedLocks();
        d->locksControl->unlock(locks);
    }

    d->supressLockChangedSignal = false;

    d->lockStatus = oldStatus;
    d->updateLockStatus();
}

/*!
    Unlock all the requested camera locks.
 */
void QCamera::unlock()
{
    unlock(d_func()->requestedLocks);
}


/*!
    \class QCamera::FrameRateRange
    \inmodule QtMultimedia
    \ingroup multimedia
    \ingroup multimedia_camera
    \since 5.5

    \brief A FrameRateRange represents a range of frame rates as minimum and maximum rate.

    If the minimum frame rate is equal to the maximum frame rate, the frame rate is fixed.
    If not, the actual frame rate fluctuates between the minimum and the maximum.

    \sa QCamera::supportedViewfinderFrameRateRanges(), QCameraViewfinderSettings
*/

/*!
    \fn QCamera::FrameRateRange::FrameRateRange()

    Constructs a null frame rate range, with both minimumFrameRate and maximumFrameRate
    equal to \c 0.0.
*/

/*!
    \fn QCamera::FrameRateRange::FrameRateRange(qreal minimum, qreal maximum)

    Constructs a frame rate range with the given \a minimum and \a maximum frame rates.
*/

/*!
    \variable QCamera::FrameRateRange::minimumFrameRate
    The minimum frame rate supported by the range, in frames per second.
*/

/*!
    \variable QCamera::FrameRateRange::maximumFrameRate
    The maximum frame rate supported by the range, in frames per second.
*/

/*!
    \enum QCamera::State
    \value UnloadedState
           The initial camera state, with camera not loaded,
           the camera capabilities except of supported capture modes
           are unknown.

           While the supported settings are unknown in this state,
           it's allowed to set the camera capture settings like codec,
           resolution, or frame rate.

    \value LoadedState
           The camera is loaded and ready to be configured.

           In the Idle state it's allowed to query camera capabilities,
           set capture resolution, codecs, etc.

           The viewfinder is not active in the loaded state.

    \value ActiveState
           In the active state as soon as camera is started
           the viewfinder displays video frames and the
           camera is ready for capture.
*/


/*!
    \property QCamera::state
    \brief The current state of the camera object.
*/

/*!
    \enum QCamera::Status
    \value ActiveStatus
           The camera has been started and can produce data.
           The viewfinder displays video frames in active state.

           Depending on backend, changing some camera settings like
           capture mode, codecs or resolution in ActiveState may lead
           to changing the camera status to LoadedStatus and StartingStatus while
           the settings are applied and back to ActiveStatus when the camera is ready.

    \value StartingStatus
           The camera is starting in result of state transition to QCamera::ActiveState.
           The camera service is not ready to capture yet.

    \value StoppingStatus
           The camera is stopping in result of state transition from QCamera::ActiveState
           to QCamera::LoadedState or QCamera::UnloadedState.

    \value StandbyStatus
           The camera is in the power saving standby mode.
           The camera may come to the standby mode after some time of inactivity
           in the QCamera::LoadedState state.

    \value LoadedStatus
           The camera is loaded and ready to be configured.
           This status indicates the camera device is opened and
           it's possible to query for supported image and video capture settings,
           like resolution, framerate and codecs.

    \value LoadingStatus
           The camera device loading in result of state transition from
           QCamera::UnloadedState to QCamera::LoadedState or QCamera::ActiveState.

    \value UnloadingStatus
           The camera device is unloading in result of state transition from
           QCamera::LoadedState or QCamera::ActiveState to QCamera::UnloadedState.

    \value UnloadedStatus
           The initial camera status, with camera not loaded.
           The camera capabilities including supported capture settings may be unknown.

    \value UnavailableStatus
           The camera or camera backend is not available.
*/


/*!
    \property QCamera::status
    \brief The current status of the camera object.
*/


/*!
    \enum QCamera::CaptureMode
    \value CaptureViewfinder Camera is only configured to display viewfinder.
    \value CaptureStillImage Camera is configured for still frames capture.
    \value CaptureVideo  Camera is configured for video capture.
*/

/*!
    \enum QCamera::LockType

    \value NoLock
    \value LockExposure
        Lock camera exposure.
    \value LockWhiteBalance
        Lock the white balance.
    \value LockFocus
        Lock camera focus.
*/


/*!
    \property QCamera::lockStatus
    \brief The overall status for all the requested camera locks.
*/

/*!
    \fn void QCamera::locked()

    Signals all the requested camera settings are locked.
*/

/*!
    \fn void QCamera::lockFailed()

    Signals locking of at least one requested camera settings failed.
*/

/*!
    \fn QCamera::lockStatusChanged(QCamera::LockStatus status, QCamera::LockChangeReason reason)

    Signals the overall \a status for all the requested camera locks was changed with specified \a reason.
*/

/*!
    \fn QCamera::lockStatusChanged(QCamera::LockType lock, QCamera::LockStatus status, QCamera::LockChangeReason reason)
    Signals the \a lock \a status was changed with specified \a reason.
*/

/*!
  \enum QCamera::LockStatus
    \value Unlocked
        The application is not interested in camera settings value.
        The camera may keep this parameter without changes, this is common with camera focus,
        or adjust exposure and white balance constantly to keep the viewfinder image nice.

    \value Searching
        The application has requested the camera focus, exposure or white balance lock with
        QCamera::searchAndLock(). This state indicates the camera is focusing or calculating exposure and white balance.

    \value Locked
        The camera focus, exposure or white balance is locked.
        The camera is ready to capture, application may check the exposure parameters.

        The locked state usually means the requested parameter stays the same,
        except of the cases when the parameter is requested to be constantly updated.
        For example in continuous focusing mode, the focus is considered locked as long
        and the object is in focus, even while the actual focusing distance may be constantly changing.
*/

/*!
    \enum QCamera::LockChangeReason

    \value UserRequest
        The lock status changed in result of user request, usually to unlock camera settings.
    \value LockAcquired
        The lock status successfuly changed to QCamera::Locked.
    \value LockFailed
        The camera failed to acquire the requested lock in result of
        autofocus failure, exposure out of supported range, etc.
    \value LockLost
        The camera is not able to maintain the requested lock any more.
        Lock status is changed to QCamera::Unlocked.
    \value LockTemporaryLost
        The lock is lost, but the camera is working hard to reacquire it.
        This value may be used in continuous focusing mode,
        when the camera loses the focus, the focus lock state is changed to Qcamera::Searching
        with LockTemporaryLost reason.
*/

/*!
    \enum QCamera::Error

    \value  NoError      No errors have occurred.
    \value  CameraError  An error has occurred.
    \value  InvalidRequestError System resource doesn't support requested functionality.
    \value  ServiceMissingError No camera service available.
    \value  NotSupportedFeatureError The feature is not supported.
*/

/*!
    \fn void QCamera::error(QCamera::Error value)

    Signal emitted when error state changes to \a value.
*/

/*!
    \enum QCamera::Position
    \since 5.3

    This enum specifies the physical position of the camera on the system hardware.

    \value UnspecifiedPosition  The camera position is unspecified or unknown.

    \value BackFace  The camera is on the back face of the system hardware. For example on a
    mobile device, it means it is on the opposite side to that of the screen.

    \value FrontFace  The camera is on the front face of the system hardware. For example on a
    mobile device, it means it is on the same side as that of the screen. Viewfinder frames of
    front-facing cameras are mirrored horizontally, so the users can see themselves as looking
    into a mirror. Captured images or videos are not mirrored.

    \sa QCameraInfo::position()
*/

/*!
    \fn void QCamera::captureModeChanged(QCamera::CaptureModes mode)

    Signals the capture \a mode has changed.
*/

/*!
  \fn QCamera::stateChanged(QCamera::State state)

  Signals the camera \a state has changed.

  Usually the state changes is caused by calling
  load(), unload(), start() and stop(),
  but the state can also be changed change as a result of camera error.
*/

/*!
  \fn QCamera::statusChanged(QCamera::Status status)

  Signals the camera \a status has changed.

*/

QT_END_NAMESPACE

#include "moc_qcamera.cpp"<|MERGE_RESOLUTION|>--- conflicted
+++ resolved
@@ -347,17 +347,6 @@
     Q_D(QCamera);
     d->init();
 
-<<<<<<< HEAD
-    if (d->service != nullptr) {
-        //pass device name to service
-        if (d->deviceControl) {
-            const QString name = QString::fromLatin1(deviceName);
-            for (int i = 0; i < d->deviceControl->deviceCount(); i++) {
-                if (d->deviceControl->deviceName(i) == name) {
-                    d->deviceControl->setSelectedDevice(i);
-                    break;
-                }
-=======
     bool found = false;
     // Pass device name to service.
     if (d->deviceControl) {
@@ -367,7 +356,6 @@
                 d->deviceControl->setSelectedDevice(i);
                 found = true;
                 break;
->>>>>>> 80898b03
             }
         }
     }
@@ -391,20 +379,6 @@
 QCamera::QCamera(const QCameraInfo &cameraInfo, QObject *parent)
     : QCamera(cameraInfo.deviceName().toLatin1(), parent)
 {
-<<<<<<< HEAD
-    Q_D(QCamera);
-    d->init();
-
-    if (d->service != nullptr && d->deviceControl) {
-        for (int i = 0; i < d->deviceControl->deviceCount(); i++) {
-            if (d->deviceControl->deviceName(i) == cameraInfo.deviceName()) {
-                d->deviceControl->setSelectedDevice(i);
-                break;
-            }
-        }
-    }
-=======
->>>>>>> 80898b03
 }
 
 /*!
