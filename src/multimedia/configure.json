--- conflicted
+++ resolved
@@ -289,13 +289,6 @@
             "condition": "config.win32 && features.directshow && tests.wshellitem",
             "output": [ "feature", "privateFeature" ]
         },
-<<<<<<< HEAD
-        "wmf-backend": {
-            "label": "Windows Media Foundation",
-            "emitIf": "config.win32",
-            "autoDetect": false,
-            "condition": "libraries.wmf",
-=======
         "wmf": {
             "label": "Windows Media Foundation",
             "condition": "config.win32 && libs.wmf",
@@ -306,7 +299,6 @@
             "enable": "input.mediaplayer-backend == 'wmf'",
             "disable": "input.mediaplayer-backend != 'wmf'",
             "condition": "features.wmf",
->>>>>>> 544a8a42
             "output": [ "privateFeature" ]
         }
     },
