--- conflicted
+++ resolved
@@ -95,7 +95,6 @@
                 { "libs": "-lgstphotography-1.0" }
             ]
         },
-<<<<<<< HEAD
         "gstreamer_gl_1_0": {
             "label": "GStreamer OpenGL 1.0",
             "export": "gstreamer_gl",
@@ -105,7 +104,8 @@
             "use": "gstreamer_1_0",
             "sources": [
                 { "type": "pkgConfig", "args": "gstreamer-gl-1.0" }
-=======
+            ]
+        },
         "gstreamer_imxcommon": {
             "label": "GStreamer i.MX common",
             "export": "gstreamer_imxcommon",
@@ -116,7 +116,6 @@
             "sources": [
                 { "type": "pkgConfig",
                   "args": "gstimxcommon" }
->>>>>>> d2475bdd
             ]
         },
         "libresourceqt5": {
@@ -253,15 +252,14 @@
             "condition": "(features.gstreamer_1_0 && libs.gstreamer_photography_1_0) || (features.gstreamer_0_10 && libs.gstreamer_photography_0_10)",
             "output": [ "privateFeature" ]
         },
-<<<<<<< HEAD
         "gstreamer_gl": {
             "label": "GStreamer OpenGL",
             "condition": "features.gstreamer_1_0 && libs.gstreamer_gl_1_0",
-=======
+            "output": [ "privateFeature" ]
+        },
         "gstreamer_imxcommon": {
             "label": "GStreamer i.MX common",
             "condition": "(features.gstreamer_1_0 && libs.gstreamer_imxcommon)",
->>>>>>> d2475bdd
             "output": [ "privateFeature" ]
         },
         "gpu_vivante": {
