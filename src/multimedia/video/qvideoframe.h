--- conflicted
+++ resolved
@@ -101,11 +101,8 @@
 
         Format_CameraRaw,
         Format_AdobeDng,
-<<<<<<< HEAD
-        Format_YUV422P, // ### Qt 6: reorder
-=======
         Format_ABGR32, // ### Qt 6: reorder
->>>>>>> 545959e4
+        Format_YUV422P,
 
 #ifndef Q_QDOC
         NPixelFormats,
