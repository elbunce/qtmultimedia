--- conflicted
+++ resolved
@@ -282,7 +282,6 @@
         // the preview size cannot be different from the capture size
         adjustedViewfinderResolution = captureSize;
     } else {
-<<<<<<< HEAD
         qreal captureAspectRatio = 0;
         if (validCaptureSize)
             captureAspectRatio = qreal(captureSize.width()) / qreal(captureSize.height());
@@ -296,32 +295,27 @@
             adjustedViewfinderResolution = vfRes;
         } else if (validCaptureSize) {
             // search for viewfinder resolution with the same aspect ratio
+            qreal minAspectDiff = 1;
+            QSize closestResolution;
             for (int i = previewSizes.count() - 1; i >= 0; --i) {
                 const QSize &size = previewSizes.at(i);
-                if (qAbs(captureAspectRatio - (qreal(size.width()) / size.height())) < 0.01) {
+                const qreal sizeAspect = qreal(size.width()) / size.height();
+                if (qFuzzyCompare(captureAspectRatio, sizeAspect)) {
                     adjustedViewfinderResolution = size;
                     break;
+                } else if (minAspectDiff > qAbs(sizeAspect - captureAspectRatio)) {
+                    closestResolution = size;
+                    minAspectDiff = qAbs(sizeAspect - captureAspectRatio);
                 }
             }
             if (!adjustedViewfinderResolution.isValid()) {
                 qWarning("Cannot find a viewfinder resolution matching the capture aspect ratio.");
-                return;
-=======
-        // search for viewfinder resolution with the same aspect ratio
-        const qreal aspectRatio = qreal(captureSize.width()) / qreal(captureSize.height());
-        QList<QSize> previewSizes = m_camera->getSupportedPreviewSizes();
-        qreal minAspectDiff = 1;
-        QSize closestResolution;
-        for (int i = previewSizes.count() - 1; i >= 0; --i) {
-            const QSize &size = previewSizes.at(i);
-            const qreal sizeAspect = qreal(size.width()) / size.height();
-            if (qFuzzyCompare(aspectRatio, sizeAspect)) {
-                adjustedViewfinderResolution = size;
-                break;
-            } else if (minAspectDiff > qAbs(sizeAspect - aspectRatio)) {
-                closestResolution = size;
-                minAspectDiff = qAbs(sizeAspect - aspectRatio);
->>>>>>> d7d31d63
+                if (closestResolution.isValid()) {
+                    adjustedViewfinderResolution = closestResolution;
+                    qWarning("Using closest viewfinder resolution.");
+                } else {
+                    return;
+                }
             }
         } else {
             adjustedViewfinderResolution = previewSizes.last();
@@ -329,7 +323,6 @@
     }
     m_actualViewfinderSettings.setResolution(adjustedViewfinderResolution);
 
-<<<<<<< HEAD
     // -- adjust pixel format
 
     AndroidCamera::ImageFormat adjustedPreviewFormat = AndroidCamera::NV21;
@@ -359,15 +352,6 @@
                 adjustedFps = *it;
                 if (minDist == 0)
                     break; // exact match
-=======
-        if (!adjustedViewfinderResolution.isValid()) {
-            qWarning("Cannot find a viewfinder resolution matching the capture aspect ratio.");
-            if (closestResolution.isValid()) {
-                adjustedViewfinderResolution = closestResolution;
-                qWarning("Using closest viewfinder resolution.");
-            } else {
-                return;
->>>>>>> d7d31d63
             }
         }
     }
