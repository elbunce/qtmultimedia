/****************************************************************************
**
** Copyright (C) 2015 The Qt Company Ltd.
** Contact: http://www.qt.io/licensing/
**
** This file is part of the Qt Toolkit.
**
** $QT_BEGIN_LICENSE:LGPL21$
** Commercial License Usage
** Licensees holding valid commercial Qt licenses may use this file in
** accordance with the commercial license agreement provided with the
** Software or, alternatively, in accordance with the terms contained in
** a written agreement between you and The Qt Company. For licensing terms
** and conditions see http://www.qt.io/terms-conditions. For further
** information use the contact form at http://www.qt.io/contact-us.
**
** GNU Lesser General Public License Usage
** Alternatively, this file may be used under the terms of the GNU Lesser
** General Public License version 2.1 or version 3 as published by the Free
** Software Foundation and appearing in the file LICENSE.LGPLv21 and
** LICENSE.LGPLv3 included in the packaging of this file. Please review the
** following information to ensure the GNU Lesser General Public License
** requirements will be met: https://www.gnu.org/licenses/lgpl.html and
** http://www.gnu.org/licenses/old-licenses/lgpl-2.1.html.
**
** As a special exception, The Qt Company gives you certain additional
** rights. These rights are described in The Qt Company LGPL Exception
** version 1.1, included in the file LGPL_EXCEPTION.txt in this package.
**
** $QT_END_LICENSE$
**
****************************************************************************/

#ifndef AVFCAMERASESSION_H
#define AVFCAMERASESSION_H

#include <QtCore/qmutex.h>
#include <QtMultimedia/qcamera.h>
#include <QVideoFrame>

#import <AVFoundation/AVFoundation.h>

@class AVFCameraSessionObserver;

QT_BEGIN_NAMESPACE

class AVFCameraControl;
class AVFCameraService;
class AVFCameraRendererControl;
class AVFMediaVideoProbeControl;

struct AVFCameraInfo
{
    AVFCameraInfo() : position(QCamera::UnspecifiedPosition), orientation(0)
    { }

    QByteArray deviceId;
    QString description;
    QCamera::Position position;
    int orientation;
};

class AVFCameraSession : public QObject
{
    Q_OBJECT
public:
    AVFCameraSession(AVFCameraService *service, QObject *parent = 0);
    ~AVFCameraSession();

    static int defaultCameraIndex();
    static const QList<AVFCameraInfo> &availableCameraDevices();
    static AVFCameraInfo cameraDeviceInfo(const QByteArray &device);

    void setVideoOutput(AVFCameraRendererControl *output);
    AVCaptureSession *captureSession() const { return m_captureSession; }
    AVCaptureDevice *videoCaptureDevice() const;

    QCamera::State state() const;
    QCamera::State requestedState() const { return m_state; }
    bool isActive() const { return m_active; }

    void addProbe(AVFMediaVideoProbeControl *probe);
    void removeProbe(AVFMediaVideoProbeControl *probe);
    FourCharCode defaultCodec();

public Q_SLOTS:
    void setState(QCamera::State state);

    void processRuntimeError();
    void processSessionStarted();
    void processSessionStopped();

    void onCameraFrameFetched(const QVideoFrame &frame);
Q_SIGNALS:
    void readyToConfigureConnections();
    void stateChanged(QCamera::State newState);
    void activeChanged(bool);
    void error(int error, const QString &errorString);

private:
    static void updateCameraDevices();
<<<<<<< HEAD
    void attachInputDevices();
    void applyImageEncoderSettings();
    void applyViewfinderSettings();
=======
    void attachVideoInputDevice();
>>>>>>> cc0569a0

    static int m_defaultCameraIndex;
    static QList<AVFCameraInfo> m_cameraDevices;

    AVFCameraService *m_service;
    AVFCameraRendererControl *m_videoOutput;

    QCamera::State m_state;
    bool m_active;

    AVCaptureSession *m_captureSession;
    AVCaptureDeviceInput *m_videoInput;
    AVFCameraSessionObserver *m_observer;

    QSet<AVFMediaVideoProbeControl *> m_videoProbes;
    QMutex m_videoProbesMutex;

    FourCharCode m_defaultCodec;
};

QT_END_NAMESPACE

#endif<|MERGE_RESOLUTION|>--- conflicted
+++ resolved
@@ -99,13 +99,9 @@
 
 private:
     static void updateCameraDevices();
-<<<<<<< HEAD
-    void attachInputDevices();
+    void attachVideoInputDevice();
     void applyImageEncoderSettings();
     void applyViewfinderSettings();
-=======
-    void attachVideoInputDevice();
->>>>>>> cc0569a0
 
     static int m_defaultCameraIndex;
     static QList<AVFCameraInfo> m_cameraDevices;
