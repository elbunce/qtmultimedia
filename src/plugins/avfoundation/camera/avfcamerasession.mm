/****************************************************************************
**
** Copyright (C) 2015 The Qt Company Ltd and/or its subsidiary(-ies).
** Contact: http://www.qt.io/licensing/
**
** This file is part of the Qt Toolkit.
**
** $QT_BEGIN_LICENSE:LGPL21$
** Commercial License Usage
** Licensees holding valid commercial Qt licenses may use this file in
** accordance with the commercial license agreement provided with the
** Software or, alternatively, in accordance with the terms contained in
** a written agreement between you and The Qt Company. For licensing terms
** and conditions see http://www.qt.io/terms-conditions. For further
** information use the contact form at http://www.qt.io/contact-us.
**
** GNU Lesser General Public License Usage
** Alternatively, this file may be used under the terms of the GNU Lesser
** General Public License version 2.1 or version 3 as published by the Free
** Software Foundation and appearing in the file LICENSE.LGPLv21 and
** LICENSE.LGPLv3 included in the packaging of this file. Please review the
** following information to ensure the GNU Lesser General Public License
** requirements will be met: https://www.gnu.org/licenses/lgpl.html and
** http://www.gnu.org/licenses/old-licenses/lgpl-2.1.html.
**
** As a special exception, The Qt Company gives you certain additional
** rights. These rights are described in The Qt Company LGPL Exception
** version 1.1, included in the file LGPL_EXCEPTION.txt in this package.
**
** $QT_END_LICENSE$
**
****************************************************************************/

#include "avfcameradebug.h"
#include "avfcamerasession.h"
#include "avfcameraservice.h"
#include "avfcameracontrol.h"
#include "avfcamerarenderercontrol.h"
#include "avfcameradevicecontrol.h"
#include "avfaudioinputselectorcontrol.h"
#include "avfmediavideoprobecontrol.h"
#include "avfcameraviewfindersettingscontrol.h"
#include "avfimageencodercontrol.h"
#include "avfcamerautility.h"

#include <CoreFoundation/CoreFoundation.h>
#include <Foundation/Foundation.h>

#include <QtCore/qdatetime.h>
#include <QtCore/qurl.h>
#include <QtCore/qelapsedtimer.h>

#include <QtCore/qdebug.h>

QT_USE_NAMESPACE

int AVFCameraSession::m_defaultCameraIndex;
QList<AVFCameraInfo> AVFCameraSession::m_cameraDevices;

@interface AVFCameraSessionObserver : NSObject
{
@private
    AVFCameraSession *m_session;
    AVCaptureSession *m_captureSession;
}

- (AVFCameraSessionObserver *) initWithCameraSession:(AVFCameraSession*)session;
- (void) processRuntimeError:(NSNotification *)notification;
- (void) processSessionStarted:(NSNotification *)notification;
- (void) processSessionStopped:(NSNotification *)notification;

@end

@implementation AVFCameraSessionObserver

- (AVFCameraSessionObserver *) initWithCameraSession:(AVFCameraSession*)session
{
    if (!(self = [super init]))
        return nil;

    self->m_session = session;
    self->m_captureSession = session->captureSession();

    [m_captureSession retain];
    [[NSNotificationCenter defaultCenter] addObserver:self
                                             selector:@selector(processRuntimeError:)
                                                 name:AVCaptureSessionRuntimeErrorNotification
                                               object:m_captureSession];

    [[NSNotificationCenter defaultCenter] addObserver:self
                                             selector:@selector(processSessionStarted:)
                                                 name:AVCaptureSessionDidStartRunningNotification
                                               object:m_captureSession];

    [[NSNotificationCenter defaultCenter] addObserver:self
                                             selector:@selector(processSessionStopped:)
                                                 name:AVCaptureSessionDidStopRunningNotification
                                               object:m_captureSession];

    return self;
}

- (void) dealloc
{
    [[NSNotificationCenter defaultCenter] removeObserver:self
                                                    name:AVCaptureSessionRuntimeErrorNotification
                                                  object:m_captureSession];

    [[NSNotificationCenter defaultCenter] removeObserver:self
                                                    name:AVCaptureSessionDidStartRunningNotification
                                                  object:m_captureSession];

    [[NSNotificationCenter defaultCenter] removeObserver:self
                                                    name:AVCaptureSessionDidStopRunningNotification
                                                  object:m_captureSession];
    [m_captureSession release];
    [super dealloc];
}

- (void) processRuntimeError:(NSNotification *)notification
{
    Q_UNUSED(notification);
    QMetaObject::invokeMethod(m_session, "processRuntimeError", Qt::AutoConnection);
}

- (void) processSessionStarted:(NSNotification *)notification
{
    Q_UNUSED(notification);
    QMetaObject::invokeMethod(m_session, "processSessionStarted", Qt::AutoConnection);
}

- (void) processSessionStopped:(NSNotification *)notification
{
    Q_UNUSED(notification);
    QMetaObject::invokeMethod(m_session, "processSessionStopped", Qt::AutoConnection);
}

@end

AVFCameraSession::AVFCameraSession(AVFCameraService *service, QObject *parent)
   : QObject(parent)
   , m_service(service)
   , m_state(QCamera::UnloadedState)
   , m_active(false)
   , m_videoInput(nil)
<<<<<<< HEAD
   , m_audioInput(nil)
   , m_defaultCodec(0)
=======
>>>>>>> cc0569a0
{
    m_captureSession = [[AVCaptureSession alloc] init];
    m_observer = [[AVFCameraSessionObserver alloc] initWithCameraSession:this];

    //configuration is commited during transition to Active state
    [m_captureSession beginConfiguration];
}

AVFCameraSession::~AVFCameraSession()
{
    if (m_videoInput) {
        [m_captureSession removeInput:m_videoInput];
        [m_videoInput release];
    }

    [m_observer release];
    [m_captureSession release];
}

int AVFCameraSession::defaultCameraIndex()
{
    updateCameraDevices();
    return m_defaultCameraIndex;
}

const QList<AVFCameraInfo> &AVFCameraSession::availableCameraDevices()
{
    updateCameraDevices();
    return m_cameraDevices;
}

AVFCameraInfo AVFCameraSession::cameraDeviceInfo(const QByteArray &device)
{
    updateCameraDevices();

    Q_FOREACH (const AVFCameraInfo &info, m_cameraDevices) {
        if (info.deviceId == device)
            return info;
    }

    return AVFCameraInfo();
}

void AVFCameraSession::updateCameraDevices()
{
#ifdef Q_OS_IOS
    // Cameras can't change dynamically on iOS. Update only once.
    if (!m_cameraDevices.isEmpty())
        return;
#else
    // On OS X, cameras can be added or removed. Update the list every time, but not more than
    // once every 500 ms
    static QElapsedTimer timer;
    if (timer.isValid() && timer.elapsed() < 500) // ms
        return;
#endif

    m_defaultCameraIndex = -1;
    m_cameraDevices.clear();

    AVCaptureDevice *defaultDevice = [AVCaptureDevice defaultDeviceWithMediaType:AVMediaTypeVideo];
    NSArray *videoDevices = [AVCaptureDevice devicesWithMediaType:AVMediaTypeVideo];
    for (AVCaptureDevice *device in videoDevices) {
        if (defaultDevice && [defaultDevice.uniqueID isEqualToString:device.uniqueID])
            m_defaultCameraIndex = m_cameraDevices.count();

        AVFCameraInfo info;
        info.deviceId = QByteArray([[device uniqueID] UTF8String]);
        info.description = QString::fromNSString([device localizedName]);

        // There is no API to get the camera sensor orientation, however, cameras are always
        // mounted in landscape on iDevices.
        //   - Back-facing cameras have the top side of the sensor aligned with the right side of
        //     the screen when held in portrait ==> 270 degrees clockwise angle
        //   - Front-facing cameras have the top side of the sensor aligned with the left side of
        //     the screen when held in portrait ==> 270 degrees clockwise angle
        // On Mac OS, the position will always be unspecified and the sensor orientation unknown.
        switch (device.position) {
        case AVCaptureDevicePositionBack:
            info.position = QCamera::BackFace;
            info.orientation = 270;
            break;
        case AVCaptureDevicePositionFront:
            info.position = QCamera::FrontFace;
            info.orientation = 270;
            break;
        default:
            info.position = QCamera::UnspecifiedPosition;
            info.orientation = 0;
            break;
        }

        m_cameraDevices.append(info);
    }

#ifndef Q_OS_IOS
    timer.restart();
#endif
}

void AVFCameraSession::setVideoOutput(AVFCameraRendererControl *output)
{
    m_videoOutput = output;
    if (output)
        output->configureAVCaptureSession(this);
}

AVCaptureDevice *AVFCameraSession::videoCaptureDevice() const
{
    if (m_videoInput)
        return m_videoInput.device;

    return 0;
}

QCamera::State AVFCameraSession::state() const
{
    if (m_active)
        return QCamera::ActiveState;

    return m_state == QCamera::ActiveState ? QCamera::LoadedState : m_state;
}

void AVFCameraSession::setState(QCamera::State newState)
{
    if (m_state == newState)
        return;

    qDebugCamera() << Q_FUNC_INFO << m_state << " -> " << newState;

    QCamera::State oldState = m_state;
    m_state = newState;

    //attach video input during Unloaded->Loaded transition
    if (oldState == QCamera::UnloadedState)
        attachVideoInputDevice();

    if (m_state == QCamera::ActiveState) {
        Q_EMIT readyToConfigureConnections();
        [m_captureSession commitConfiguration];
        [m_captureSession startRunning];
        m_defaultCodec = 0;
        defaultCodec();
        applyImageEncoderSettings();
        applyViewfinderSettings();
    }

    if (oldState == QCamera::ActiveState) {
        [m_captureSession stopRunning];
        [m_captureSession beginConfiguration];
    }

    Q_EMIT stateChanged(m_state);
}

void AVFCameraSession::processRuntimeError()
{
    qWarning() << tr("Runtime camera error");
    Q_EMIT error(QCamera::CameraError, tr("Runtime camera error"));
}

void AVFCameraSession::processSessionStarted()
{
    qDebugCamera() << Q_FUNC_INFO;
    if (!m_active) {
        m_active = true;
        Q_EMIT activeChanged(m_active);
        Q_EMIT stateChanged(state());
    }
}

void AVFCameraSession::processSessionStopped()
{
    qDebugCamera() << Q_FUNC_INFO;
    if (m_active) {
        m_active = false;
        Q_EMIT activeChanged(m_active);
        Q_EMIT stateChanged(state());
    }
}

void AVFCameraSession::attachVideoInputDevice()
{
    //Attach video input device:
    if (m_service->videoDeviceControl()->isDirty()) {
        if (m_videoInput) {
            [m_captureSession removeInput:m_videoInput];
            [m_videoInput release];
            m_videoInput = 0;
        }

        AVCaptureDevice *videoDevice = m_service->videoDeviceControl()->createCaptureDevice();

        NSError *error = nil;
        m_videoInput = [AVCaptureDeviceInput
                deviceInputWithDevice:videoDevice
                error:&error];

        if (!m_videoInput) {
            qWarning() << "Failed to create video device input";
        } else {
            if ([m_captureSession canAddInput:m_videoInput]) {
                [m_videoInput retain];
                [m_captureSession addInput:m_videoInput];
            } else {
                qWarning() << "Failed to connect video device input";
            }
        }
    }
}

void AVFCameraSession::applyImageEncoderSettings()
{
    if (AVFImageEncoderControl *control = m_service->imageEncoderControl())
        control->applySettings();
}

void AVFCameraSession::applyViewfinderSettings()
{
    if (AVFCameraViewfinderSettingsControl2 *vfControl = m_service->viewfinderSettingsControl2()) {
        QCameraViewfinderSettings vfSettings(vfControl->requestedSettings());
        if (AVFImageEncoderControl *imControl = m_service->imageEncoderControl()) {
            const QSize imageResolution(imControl->imageSettings().resolution());
            if (!imageResolution.isNull() && imageResolution.isValid()) {
                vfSettings.setResolution(imageResolution);
                vfControl->setViewfinderSettings(vfSettings);
                return;
            }
        }

        if (!vfSettings.isNull())
            vfControl->applySettings();
    }
}

void AVFCameraSession::addProbe(AVFMediaVideoProbeControl *probe)
{
    m_videoProbesMutex.lock();
    if (probe)
        m_videoProbes << probe;
    m_videoProbesMutex.unlock();
}

void AVFCameraSession::removeProbe(AVFMediaVideoProbeControl *probe)
{
    m_videoProbesMutex.lock();
    m_videoProbes.remove(probe);
    m_videoProbesMutex.unlock();
}

FourCharCode AVFCameraSession::defaultCodec()
{
    if (!m_defaultCodec) {
#if QT_MAC_PLATFORM_SDK_EQUAL_OR_ABOVE(__MAC_10_7, __IPHONE_7_0)
        if (QSysInfo::MacintoshVersion >= qt_OS_limit(QSysInfo::MV_10_7, QSysInfo::MV_IOS_7_0)) {
            if (AVCaptureDevice *device = videoCaptureDevice()) {
                AVCaptureDeviceFormat *format = device.activeFormat;
                if (!format || !format.formatDescription)
                    return m_defaultCodec;
                m_defaultCodec = CMVideoFormatDescriptionGetCodecType(format.formatDescription);
            }
        }
#else
    // TODO: extract media subtype.
#endif
    }
    return m_defaultCodec;
}

void AVFCameraSession::onCameraFrameFetched(const QVideoFrame &frame)
{
    m_videoProbesMutex.lock();
    QSet<AVFMediaVideoProbeControl *>::const_iterator i = m_videoProbes.constBegin();
    while (i != m_videoProbes.constEnd()) {
        (*i)->newFrameProbed(frame);
        ++i;
    }
    m_videoProbesMutex.unlock();
}

#include "moc_avfcamerasession.cpp"<|MERGE_RESOLUTION|>--- conflicted
+++ resolved
@@ -143,11 +143,7 @@
    , m_state(QCamera::UnloadedState)
    , m_active(false)
    , m_videoInput(nil)
-<<<<<<< HEAD
-   , m_audioInput(nil)
    , m_defaultCodec(0)
-=======
->>>>>>> cc0569a0
 {
     m_captureSession = [[AVCaptureSession alloc] init];
     m_observer = [[AVFCameraSessionObserver alloc] initWithCameraSession:this];
