/****************************************************************************
**
** Copyright (C) 2016 The Qt Company Ltd.
** Contact: https://www.qt.io/licensing/
**
** This file is part of the Qt Toolkit.
**
** $QT_BEGIN_LICENSE:LGPL$
** Commercial License Usage
** Licensees holding valid commercial Qt licenses may use this file in
** accordance with the commercial license agreement provided with the
** Software or, alternatively, in accordance with the terms contained in
** a written agreement between you and The Qt Company. For licensing terms
** and conditions see https://www.qt.io/terms-conditions. For further
** information use the contact form at https://www.qt.io/contact-us.
**
** GNU Lesser General Public License Usage
** Alternatively, this file may be used under the terms of the GNU Lesser
** General Public License version 3 as published by the Free Software
** Foundation and appearing in the file LICENSE.LGPL3 included in the
** packaging of this file. Please review the following information to
** ensure the GNU Lesser General Public License version 3 requirements
** will be met: https://www.gnu.org/licenses/lgpl-3.0.html.
**
** GNU General Public License Usage
** Alternatively, this file may be used under the terms of the GNU
** General Public License version 2.0 or (at your option) the GNU General
** Public license version 3 or any later version approved by the KDE Free
** Qt Foundation. The licenses are as published by the Free Software
** Foundation and appearing in the file LICENSE.GPL2 and LICENSE.GPL3
** included in the packaging of this file. Please review the following
** information to ensure the GNU General Public License requirements will
** be met: https://www.gnu.org/licenses/gpl-2.0.html and
** https://www.gnu.org/licenses/gpl-3.0.html.
**
** $QT_END_LICENSE$
**
****************************************************************************/

#include <QtCore/qdebug.h>
#include <QFile>
#include <QtConcurrent/QtConcurrentRun>
#include <QtMultimedia/qabstractvideobuffer.h>
#include <QtMultimedia/qvideosurfaceformat.h>
#include <QtMultimedia/qcameraimagecapture.h>
#include <private/qmemoryvideobuffer_p.h>
#include <private/qvideoframe_p.h>

#include "dscamerasession.h"
#include "dsvideorenderer.h"
#include "directshowsamplegrabber.h"
#include "directshowcameraglobal.h"
#include "directshowmediatype.h"
#include "directshowutils.h"
#include "directshowvideoprobecontrol.h"

QT_BEGIN_NAMESPACE

DSCameraSession::DSCameraSession(QObject *parent)
    : QObject(parent)
{
    connect(this, &DSCameraSession::statusChanged,
            this, &DSCameraSession::updateReadyForCapture);

    m_deviceLostEventTimer.setSingleShot(true);
    connect(&m_deviceLostEventTimer, &QTimer::timeout, [&]() {
        IMediaEvent *pEvent = com_cast<IMediaEvent>(m_filterGraph, IID_IMediaEvent);
        if (!pEvent)
            return;

        long eventCode;
        LONG_PTR param1;
        LONG_PTR param2;
        while (pEvent->GetEvent(&eventCode, &param1, &param2, 0) == S_OK) {
            switch (eventCode) {
            case EC_DEVICE_LOST:
                unload();
                break;
            default:
                break;
            }

            pEvent->FreeEventParams(eventCode, param1, param2);
        }

        pEvent->Release();
    });
}

DSCameraSession::~DSCameraSession()
{
    unload();
}

void DSCameraSession::setSurface(QAbstractVideoSurface* surface)
{
    m_surface = surface;
}

void DSCameraSession::setDevice(const QString &device)
{
    m_sourceDeviceName = device;
}

QCameraViewfinderSettings DSCameraSession::viewfinderSettings() const
{
    return m_status == QCamera::ActiveStatus ? m_actualViewfinderSettings : m_viewfinderSettings;
}

void DSCameraSession::setViewfinderSettings(const QCameraViewfinderSettings &settings)
{
    m_viewfinderSettings = settings;
}

qreal DSCameraSession::scaledImageProcessingParameterValue(
        const ImageProcessingParameterInfo &sourceValueInfo)
{
    if (sourceValueInfo.currentValue == sourceValueInfo.defaultValue)
        return 0.0f;
    if (sourceValueInfo.currentValue < sourceValueInfo.defaultValue) {
        return ((sourceValueInfo.currentValue - sourceValueInfo.minimumValue)
                / qreal(sourceValueInfo.defaultValue - sourceValueInfo.minimumValue))
                + (-1.0f);
    }
    return ((sourceValueInfo.currentValue - sourceValueInfo.defaultValue)
            / qreal(sourceValueInfo.maximumValue - sourceValueInfo.defaultValue));
}

qint32 DSCameraSession::sourceImageProcessingParameterValue(
        qreal scaledValue, const ImageProcessingParameterInfo &valueRange)
{
    if (qFuzzyIsNull(scaledValue))
        return valueRange.defaultValue;
    if (scaledValue < 0.0f) {
        return ((scaledValue - (-1.0f)) * (valueRange.defaultValue - valueRange.minimumValue))
                + valueRange.minimumValue;
    }
    return (scaledValue * (valueRange.maximumValue - valueRange.defaultValue))
            + valueRange.defaultValue;
}

static QCameraImageProcessingControl::ProcessingParameter searchRelatedResultingParameter(
        QCameraImageProcessingControl::ProcessingParameter sourceParameter)
{
    if (sourceParameter == QCameraImageProcessingControl::WhiteBalancePreset)
        return QCameraImageProcessingControl::ColorTemperature;
    return sourceParameter;
}

bool DSCameraSession::isImageProcessingParameterSupported(
        QCameraImageProcessingControl::ProcessingParameter parameter) const
{
    const QCameraImageProcessingControl::ProcessingParameter resultingParameter =
            searchRelatedResultingParameter(parameter);

    return m_imageProcessingParametersInfos.contains(resultingParameter);
}

bool DSCameraSession::isImageProcessingParameterValueSupported(
        QCameraImageProcessingControl::ProcessingParameter parameter,
        const QVariant &value) const
{
    const QCameraImageProcessingControl::ProcessingParameter resultingParameter =
            searchRelatedResultingParameter(parameter);

    QMap<QCameraImageProcessingControl::ProcessingParameter,
            ImageProcessingParameterInfo>::const_iterator sourceValueInfo =
            m_imageProcessingParametersInfos.constFind(resultingParameter);

    if (sourceValueInfo == m_imageProcessingParametersInfos.constEnd())
        return false;

    switch (parameter) {

    case QCameraImageProcessingControl::WhiteBalancePreset: {
        const QCameraImageProcessing::WhiteBalanceMode checkedValue =
                value.value<QCameraImageProcessing::WhiteBalanceMode>();
        // Supports only the Manual and the Auto values
        if (checkedValue != QCameraImageProcessing::WhiteBalanceManual
                && checkedValue != QCameraImageProcessing::WhiteBalanceAuto) {
            return false;
        }
    }
        break;

    case QCameraImageProcessingControl::ColorTemperature: {
        const qint32 checkedValue = value.toInt();
        if (checkedValue < (*sourceValueInfo).minimumValue
                || checkedValue > (*sourceValueInfo).maximumValue) {
            return false;
        }
    }
        break;

    case QCameraImageProcessingControl::ContrastAdjustment: // falling back
    case QCameraImageProcessingControl::SaturationAdjustment: // falling back
    case QCameraImageProcessingControl::BrightnessAdjustment: // falling back
    case QCameraImageProcessingControl::SharpeningAdjustment: {
        const qint32 sourceValue = sourceImageProcessingParameterValue(
                    value.toReal(), (*sourceValueInfo));
        if (sourceValue < (*sourceValueInfo).minimumValue
                || sourceValue > (*sourceValueInfo).maximumValue)
            return false;
    }
        break;

    default:
        return false;
    }

    return true;
}

QVariant DSCameraSession::imageProcessingParameter(
        QCameraImageProcessingControl::ProcessingParameter parameter) const
{
    if (!m_graphBuilder) {
        auto it = m_pendingImageProcessingParametrs.find(parameter);
        return it != m_pendingImageProcessingParametrs.end() ? it.value() : QVariant();
    }

    const QCameraImageProcessingControl::ProcessingParameter resultingParameter =
            searchRelatedResultingParameter(parameter);

    QMap<QCameraImageProcessingControl::ProcessingParameter,
            ImageProcessingParameterInfo>::const_iterator sourceValueInfo =
            m_imageProcessingParametersInfos.constFind(resultingParameter);

    if (sourceValueInfo == m_imageProcessingParametersInfos.constEnd())
        return QVariant();

    switch (parameter) {

    case QCameraImageProcessingControl::WhiteBalancePreset:
        return QVariant::fromValue<QCameraImageProcessing::WhiteBalanceMode>(
                    (*sourceValueInfo).capsFlags == VideoProcAmp_Flags_Auto
                    ? QCameraImageProcessing::WhiteBalanceAuto
                    : QCameraImageProcessing::WhiteBalanceManual);

    case QCameraImageProcessingControl::ColorTemperature:
        return QVariant::fromValue<qint32>((*sourceValueInfo).currentValue);

    case QCameraImageProcessingControl::ContrastAdjustment: // falling back
    case QCameraImageProcessingControl::SaturationAdjustment: // falling back
    case QCameraImageProcessingControl::BrightnessAdjustment: // falling back
    case QCameraImageProcessingControl::SharpeningAdjustment:
        return scaledImageProcessingParameterValue((*sourceValueInfo));

    default:
        return QVariant();
    }
}

void DSCameraSession::setImageProcessingParameter(
        QCameraImageProcessingControl::ProcessingParameter parameter,
        const QVariant &value)
{
    if (!m_graphBuilder) {
        m_pendingImageProcessingParametrs.insert(parameter, value);
        return;
    }

    const QCameraImageProcessingControl::ProcessingParameter resultingParameter =
            searchRelatedResultingParameter(parameter);

    QMap<QCameraImageProcessingControl::ProcessingParameter,
            ImageProcessingParameterInfo>::iterator sourceValueInfo =
            m_imageProcessingParametersInfos.find(resultingParameter);

    if (sourceValueInfo == m_imageProcessingParametersInfos.end())
        return;

    LONG sourceValue = 0;
    LONG capsFlags = VideoProcAmp_Flags_Manual;

    switch (parameter) {

    case QCameraImageProcessingControl::WhiteBalancePreset: {
        const QCameraImageProcessing::WhiteBalanceMode checkedValue =
                value.value<QCameraImageProcessing::WhiteBalanceMode>();
        // Supports only the Manual and the Auto values
        if (checkedValue == QCameraImageProcessing::WhiteBalanceManual)
            capsFlags = VideoProcAmp_Flags_Manual;
        else if (checkedValue == QCameraImageProcessing::WhiteBalanceAuto)
            capsFlags = VideoProcAmp_Flags_Auto;
        else
            return;

        sourceValue = ((*sourceValueInfo).hasBeenExplicitlySet)
                ? (*sourceValueInfo).currentValue
                : (*sourceValueInfo).defaultValue;
    }
        break;

    case QCameraImageProcessingControl::ColorTemperature:
        sourceValue = value.isValid() ?
                    value.value<qint32>() : (*sourceValueInfo).defaultValue;
        capsFlags = (*sourceValueInfo).capsFlags;
        break;

    case QCameraImageProcessingControl::ContrastAdjustment: // falling back
    case QCameraImageProcessingControl::SaturationAdjustment: // falling back
    case QCameraImageProcessingControl::BrightnessAdjustment: // falling back
    case QCameraImageProcessingControl::SharpeningAdjustment:
        if (value.isValid()) {
            sourceValue = sourceImageProcessingParameterValue(
                        value.toReal(), (*sourceValueInfo));
        } else {
            sourceValue = (*sourceValueInfo).defaultValue;
        }
        break;

    default:
        return;
    }

    IAMVideoProcAmp *pVideoProcAmp = nullptr;
    HRESULT hr = m_graphBuilder->FindInterface(
                nullptr,
                nullptr,
                m_sourceFilter,
                IID_IAMVideoProcAmp,
                reinterpret_cast<void**>(&pVideoProcAmp)
                );

    if (FAILED(hr) || !pVideoProcAmp) {
        qWarning() << "failed to find the video proc amp";
        return;
    }

    hr = pVideoProcAmp->Set(
                (*sourceValueInfo).videoProcAmpProperty,
                sourceValue,
                capsFlags);

    pVideoProcAmp->Release();

    if (FAILED(hr)) {
        qWarning() << "failed to set the parameter value";
    } else {
        (*sourceValueInfo).capsFlags = capsFlags;
        (*sourceValueInfo).hasBeenExplicitlySet = true;
        (*sourceValueInfo).currentValue = sourceValue;
    }
}

bool DSCameraSession::getCameraControlInterface(IAMCameraControl **cameraControl) const
{
    if (!m_sourceFilter) {
        qCDebug(qtDirectShowPlugin, "getCameraControlInterface failed: No capture filter!");
        return false;
    }

    if (!cameraControl) {
        qCDebug(qtDirectShowPlugin, "getCameraControlInterface failed: Invalid out argument!");
        return false;
    }

    if (FAILED(m_sourceFilter->QueryInterface(IID_IAMCameraControl, reinterpret_cast<void **>(cameraControl)))) {
        qCDebug(qtDirectShowPlugin, "getCameraControlInterface failed: Querying camera control failed!");
        return false;
    }

    return true;
}

bool DSCameraSession::isCaptureDestinationSupported(QCameraImageCapture::CaptureDestinations destination) const
{
    return destination & (QCameraImageCapture::CaptureToFile | QCameraImageCapture::CaptureToBuffer);
}

QCameraImageCapture::CaptureDestinations DSCameraSession::captureDestination() const
{
    return m_captureDestinations;
}

void DSCameraSession::setCaptureDestination(QCameraImageCapture::CaptureDestinations destinations)
{
    if (m_captureDestinations == destinations)
        return;

    m_captureDestinations = destinations;
    Q_EMIT captureDestinationChanged(m_captureDestinations);
}

void DSCameraSession::addVideoProbe(DirectShowVideoProbeControl *probe)
{
    const QMutexLocker locker(&m_probeMutex);
    m_videoProbeControl = probe;
}

void DSCameraSession::removeVideoProbe(DirectShowVideoProbeControl *probe)
{
    Q_UNUSED(probe);
    Q_ASSERT(m_videoProbeControl == probe);
    const QMutexLocker locker(&m_probeMutex);
    m_videoProbeControl = nullptr;
}

bool DSCameraSession::load()
{
    unload();

    setStatus(QCamera::LoadingStatus);

    bool succeeded = createFilterGraph();
    if (succeeded)
        setStatus(QCamera::LoadedStatus);
    else
        setStatus(QCamera::UnavailableStatus);

    return succeeded;
}

bool DSCameraSession::unload()
{
    if (!m_graphBuilder)
        return false;

    if (!stopPreview())
        return false;

    setStatus(QCamera::UnloadingStatus);

    m_needsHorizontalMirroring = false;
    m_supportedViewfinderSettings.clear();
    m_supportedFormats.clear();
    SAFE_RELEASE(m_sourceFilter);
    SAFE_RELEASE(m_nullRendererFilter);
    SAFE_RELEASE(m_filterGraph);
    SAFE_RELEASE(m_graphBuilder);

    setStatus(QCamera::UnloadedStatus);

    return true;
}

bool DSCameraSession::startPreview()
{
    if (m_previewStarted)
        return true;

    if (!m_graphBuilder)
        return false;

    setStatus(QCamera::StartingStatus);

    QString errorString;
    HRESULT hr = S_OK;
    IMediaControl* pControl = nullptr;

    if (!configurePreviewFormat()) {
        errorString = tr("Failed to configure preview format");
        goto failed;
    }

    if (!connectGraph()) {
        errorString = tr("Failed to connect graph");
        goto failed;
    }

    if (m_surface)
        m_surface->start(m_previewSurfaceFormat);

    hr = m_filterGraph->QueryInterface(IID_IMediaControl, reinterpret_cast<void**>(&pControl));
    if (FAILED(hr)) {
        errorString = tr("Failed to get stream control");
        goto failed;
    }
    hr = pControl->Run();
    pControl->Release();

    if (FAILED(hr)) {
        errorString = tr("Failed to start");
        goto failed;
    }

    setStatus(QCamera::ActiveStatus);
    m_previewStarted = true;
    return true;

failed:
    // go back to a clean state
    if (m_surface && m_surface->isActive())
        m_surface->stop();
    disconnectGraph();
    setError(QCamera::CameraError, errorString, hr);
    return false;
}

bool DSCameraSession::stopPreview()
{
    if (!m_previewStarted)
        return true;

    setStatus(QCamera::StoppingStatus);

    if (m_previewSampleGrabber)
        m_previewSampleGrabber->stop();

    QString errorString;
    IMediaControl* pControl = nullptr;
    HRESULT hr = m_filterGraph->QueryInterface(IID_IMediaControl,
                                               reinterpret_cast<void**>(&pControl));
    if (FAILED(hr)) {
        errorString = tr("Failed to get stream control");
        goto failed;
    }

    hr = pControl->Stop();
    pControl->Release();
    if (FAILED(hr)) {
        errorString = tr("Failed to stop");
        goto failed;
    }

    disconnectGraph();

    m_sourceFormat.clear();

    m_previewStarted = false;
    setStatus(QCamera::LoadedStatus);
    return true;

failed:
    setError(QCamera::CameraError, errorString, hr);
    return false;
}

void DSCameraSession::setError(int error, const QString &errorString, HRESULT hr)
{
    qErrnoWarning(hr, "[0x%x] %s", hr, qPrintable(errorString));
    emit cameraError(error, errorString);
    setStatus(QCamera::UnloadedStatus);
}

void DSCameraSession::setStatus(QCamera::Status status)
{
    if (m_status == status)
        return;

    m_status = status;
    emit statusChanged(m_status);
}

bool DSCameraSession::isReadyForCapture()
{
    return m_readyForCapture;
}

void DSCameraSession::updateReadyForCapture()
{
    bool isReady = (m_status == QCamera::ActiveStatus && m_imageCaptureFileName.isEmpty());
    if (isReady != m_readyForCapture) {
        m_readyForCapture = isReady;
        emit readyForCaptureChanged(isReady);
    }
}

int DSCameraSession::captureImage(const QString &fileName)
{
    ++m_imageIdCounter;

    if (!m_readyForCapture) {
        emit captureError(m_imageIdCounter, QCameraImageCapture::NotReadyError,
                          tr("Camera not ready for capture"));
        return m_imageIdCounter;
    }

    const QString ext = !m_imageEncoderSettings.codec().isEmpty()
        ? m_imageEncoderSettings.codec().toLower()
        : QLatin1String("jpg");
    m_imageCaptureFileName = m_fileNameGenerator.generateFileName(fileName,
                                                         QMediaStorageLocation::Pictures,
                                                         QLatin1String("IMG_"),
                                                         ext);

    updateReadyForCapture();

    m_captureMutex.lock();
    m_currentImageId = m_imageIdCounter;
    m_captureMutex.unlock();

    return m_imageIdCounter;
}

void DSCameraSession::onFrameAvailable(double time, const QByteArray &data)
{
    // !!! Not called on the main thread
    Q_UNUSED(time);

    m_presentMutex.lock();

    // In case the source produces frames faster than we can display them,
    // only keep the most recent one
    m_currentFrame = QVideoFrame(new QMemoryVideoBuffer(data, m_stride),
                                 m_previewSize,
                                 m_previewPixelFormat);

    m_presentMutex.unlock();

    {
        const QMutexLocker locker(&m_probeMutex);
        if (m_currentFrame.isValid() && m_videoProbeControl)
            Q_EMIT m_videoProbeControl->videoFrameProbed(m_currentFrame);
    }

    // Image capture
    QMutexLocker locker(&m_captureMutex);
    if (m_currentImageId != -1 && !m_capturedFrame.isValid()) {
        m_capturedFrame = m_currentFrame;
        QMetaObject::invokeMethod(this, "imageExposed",  Qt::QueuedConnection, Q_ARG(int, m_currentImageId));
    }

    QMetaObject::invokeMethod(this, "presentFrame", Qt::QueuedConnection);
}

void DSCameraSession::presentFrame()
{
    // If no frames provided from ISampleGrabber for some time
    // the device might be potentially unplugged.
    m_deviceLostEventTimer.start(100);

    m_presentMutex.lock();

    if (m_currentFrame.isValid() && m_surface) {
        m_surface->present(m_currentFrame);
        m_currentFrame = QVideoFrame();
    }

    m_presentMutex.unlock();

    QImage captureImage;
    const int captureId = m_currentImageId;

    m_captureMutex.lock();

    if (m_capturedFrame.isValid()) {

        captureImage = qt_imageFromVideoFrame(m_capturedFrame);

        const bool needsVerticalMirroring = m_previewSurfaceFormat.scanLineDirection() != QVideoSurfaceFormat::TopToBottom;
        captureImage = captureImage.mirrored(m_needsHorizontalMirroring, needsVerticalMirroring); // also causes a deep copy of the data

        QtConcurrent::run(this, &DSCameraSession::processCapturedImage,
                          m_currentImageId, m_captureDestinations, captureImage, m_imageCaptureFileName);

        m_imageCaptureFileName.clear();
        m_currentImageId = -1;

        m_capturedFrame = QVideoFrame();
    }

    m_captureMutex.unlock();

    if (!captureImage.isNull())
        emit imageCaptured(captureId, captureImage);

    updateReadyForCapture();
}

void DSCameraSession::processCapturedImage(int id,
                                           QCameraImageCapture::CaptureDestinations captureDestinations,
                                           const QImage &image,
                                           const QString &path)
{
    const QString format = m_imageEncoderSettings.codec();
    if (captureDestinations & QCameraImageCapture::CaptureToFile) {
        if (image.save(path, !format.isEmpty() ? format.toUtf8().constData() : "JPG")) {
            Q_EMIT imageSaved(id, path);
        } else {
            Q_EMIT captureError(id, QCameraImageCapture::ResourceError,
                              tr("Could not save image to file."));
        }
    }

    if (captureDestinations & QCameraImageCapture::CaptureToBuffer)
        Q_EMIT imageAvailable(id, QVideoFrame(image));
}

bool DSCameraSession::createFilterGraph()
{
    // Previously containered in <qedit.h>.
    static const CLSID cLSID_NullRenderer = { 0xC1F400A4, 0x3F08, 0x11d3, { 0x9F, 0x0B, 0x00, 0x60, 0x08, 0x03, 0x9E, 0x37 } };

    QString errorString;
    HRESULT hr;
    IMoniker* pMoniker = nullptr;
    ICreateDevEnum* pDevEnum = nullptr;
    IEnumMoniker* pEnum = nullptr;

    // Create the filter graph
<<<<<<< HEAD
    hr = CoCreateInstance(CLSID_FilterGraph,nullptr,CLSCTX_INPROC,
=======
    hr = CoCreateInstance(CLSID_FilterGraph, nullptr, CLSCTX_INPROC,
>>>>>>> dbdcc1b0
                          IID_IGraphBuilder, reinterpret_cast<void**>(&m_filterGraph));
    if (FAILED(hr)) {
        errorString = tr("Failed to create filter graph");
        goto failed;
    }

    // Create the capture graph builder
    hr = CoCreateInstance(CLSID_CaptureGraphBuilder2, nullptr, CLSCTX_INPROC,
                          IID_ICaptureGraphBuilder2,
                          reinterpret_cast<void**>(&m_graphBuilder));
    if (FAILED(hr)) {
        errorString = tr("Failed to create graph builder");
        goto failed;
    }

    // Attach the filter graph to the capture graph
    hr = m_graphBuilder->SetFiltergraph(m_filterGraph);
    if (FAILED(hr)) {
        errorString = tr("Failed to connect capture graph and filter graph");
        goto failed;
    }

    // Find the Capture device
    hr = CoCreateInstance(CLSID_SystemDeviceEnum, nullptr,
                          CLSCTX_INPROC_SERVER, IID_ICreateDevEnum,
                          reinterpret_cast<void**>(&pDevEnum));
    if (SUCCEEDED(hr)) {
        // Create an enumerator for the video capture category
        hr = pDevEnum->CreateClassEnumerator(CLSID_VideoInputDeviceCategory, &pEnum, 0);
        pDevEnum->Release();
        if (S_OK == hr) {
            pEnum->Reset();
            IMalloc *mallocInterface = nullptr;
            CoGetMalloc(1, (LPMALLOC*)&mallocInterface);
            //go through and find all video capture devices
            while (pEnum->Next(1, &pMoniker, nullptr) == S_OK) {

<<<<<<< HEAD
                BSTR strName = nullptr;
=======
                BSTR strName = 0;
>>>>>>> dbdcc1b0
                hr = pMoniker->GetDisplayName(nullptr, nullptr, &strName);
                if (SUCCEEDED(hr)) {
                    QString output = QString::fromWCharArray(strName);
                    mallocInterface->Free(strName);
                    if (m_sourceDeviceName.contains(output)) {
                        hr = pMoniker->BindToObject(nullptr, nullptr, IID_IBaseFilter,
                                                    reinterpret_cast<void**>(&m_sourceFilter));
                        if (SUCCEEDED(hr)) {
                            pMoniker->Release();
                            break;
                        }
                    }
                }
                pMoniker->Release();
            }
            mallocInterface->Release();
            if (nullptr == m_sourceFilter)
            {
                if (m_sourceDeviceName.contains(QLatin1String("default")))
                {
                    pEnum->Reset();
                    // still have to loop to discard bind to storage failure case
                    while (pEnum->Next(1, &pMoniker, nullptr) == S_OK) {
<<<<<<< HEAD
                        IPropertyBag *pPropBag = nullptr;
=======
                        IPropertyBag *pPropBag = 0;
>>>>>>> dbdcc1b0

                        hr = pMoniker->BindToStorage(nullptr, nullptr, IID_IPropertyBag,
                                                     reinterpret_cast<void**>(&pPropBag));
                        if (FAILED(hr)) {
                            pMoniker->Release();
                            continue; // Don't panic yet
                        }

                        // No need to get the description, just grab it

                        hr = pMoniker->BindToObject(nullptr, nullptr, IID_IBaseFilter,
                                                    reinterpret_cast<void**>(&m_sourceFilter));
                        pPropBag->Release();
                        pMoniker->Release();
                        if (SUCCEEDED(hr))
                            break; // done, stop looping through
                        qWarning("Object bind failed");
                    }
                }
            }
            pEnum->Release();
        }
    }

    if (!m_sourceFilter) {
        errorString = tr("No capture device found");
        goto failed;
    }

    // Sample grabber filter
    if (!m_previewSampleGrabber) {
        m_previewSampleGrabber = new DirectShowSampleGrabber(this);
        connect(m_previewSampleGrabber, &DirectShowSampleGrabber::bufferAvailable,
                this, &DSCameraSession::onFrameAvailable, Qt::DirectConnection);
    }


    // Null renderer. Input connected to the sample grabber's output. Simply
    // discard the samples it receives.
    hr = CoCreateInstance(cLSID_NullRenderer, nullptr, CLSCTX_INPROC,
                          IID_IBaseFilter, (void**)&m_nullRendererFilter);
    if (FAILED(hr)) {
        errorString = tr("Failed to create null renderer");
        goto failed;
    }

    updateSourceCapabilities();

    return true;

failed:
    m_needsHorizontalMirroring = false;
    SAFE_RELEASE(m_sourceFilter);
    SAFE_RELEASE(m_nullRendererFilter);
    SAFE_RELEASE(m_filterGraph);
    SAFE_RELEASE(m_graphBuilder);
    setError(QCamera::CameraError, errorString, hr);

    return false;
}

bool DSCameraSession::configurePreviewFormat()
{
    // Resolve viewfinder settings
    int settingsIndex = 0;
    const QSize captureResolution = m_imageEncoderSettings.resolution();
    const QSize resolution = captureResolution.isValid() ? captureResolution : m_viewfinderSettings.resolution();
    QCameraViewfinderSettings resolvedViewfinderSettings;
    for (const QCameraViewfinderSettings &s : qAsConst(m_supportedViewfinderSettings)) {
        if ((resolution.isEmpty() || resolution == s.resolution())
                && (qFuzzyIsNull(m_viewfinderSettings.minimumFrameRate()) || qFuzzyCompare((float)m_viewfinderSettings.minimumFrameRate(), (float)s.minimumFrameRate()))
                && (qFuzzyIsNull(m_viewfinderSettings.maximumFrameRate()) || qFuzzyCompare((float)m_viewfinderSettings.maximumFrameRate(), (float)s.maximumFrameRate()))
                && (m_viewfinderSettings.pixelFormat() == QVideoFrame::Format_Invalid || m_viewfinderSettings.pixelFormat() == s.pixelFormat())
                && (m_viewfinderSettings.pixelAspectRatio().isEmpty() || m_viewfinderSettings.pixelAspectRatio() == s.pixelAspectRatio())) {
            resolvedViewfinderSettings = s;
            break;
        }
        ++settingsIndex;
    }

    if (resolvedViewfinderSettings.isNull()) {
        qWarning("Invalid viewfinder settings");
        return false;
    }

    m_actualViewfinderSettings = resolvedViewfinderSettings;

    m_sourceFormat = m_supportedFormats[settingsIndex];
    // Set frame rate.
    // We don't care about the minimumFrameRate, DirectShow only allows to set an
    // average frame rate, so set that to the maximumFrameRate.
    VIDEOINFOHEADER *videoInfo = reinterpret_cast<VIDEOINFOHEADER*>(m_sourceFormat->pbFormat);
    videoInfo->AvgTimePerFrame = 10000000 / resolvedViewfinderSettings.maximumFrameRate();

    m_previewPixelFormat = resolvedViewfinderSettings.pixelFormat();
    const AM_MEDIA_TYPE *resolvedGrabberFormat = &m_sourceFormat;

    if (m_surface) {
        const auto surfaceFormats = m_surface->supportedPixelFormats(QAbstractVideoBuffer::NoHandle);
        if (!surfaceFormats.contains(m_previewPixelFormat)) {
            if (surfaceFormats.contains(QVideoFrame::Format_RGB32)) {
                // As a fallback, we support RGB32, if the capture source doesn't support
                // that format, the graph builder will automatically insert a
                // converter (when possible).

                static const AM_MEDIA_TYPE rgb32GrabberFormat { MEDIATYPE_Video, MEDIASUBTYPE_ARGB32, 0, 0, 0, FORMAT_VideoInfo, nullptr, 0, nullptr};
                resolvedGrabberFormat = &rgb32GrabberFormat;
                m_previewPixelFormat = QVideoFrame::Format_RGB32;

            } else {
                qWarning() << "Video surface needs to support at least RGB32 pixel format";
                return false;
            }
        }
    }

    m_previewSize = resolvedViewfinderSettings.resolution();
    m_previewSurfaceFormat = QVideoSurfaceFormat(m_previewSize,
                                                 m_previewPixelFormat,
                                                 QAbstractVideoBuffer::NoHandle);
    m_previewSurfaceFormat.setScanLineDirection(DirectShowMediaType::scanLineDirection(m_previewPixelFormat, videoInfo->bmiHeader));
    m_stride = DirectShowMediaType::bytesPerLine(m_previewSurfaceFormat);

    HRESULT hr;
    IAMStreamConfig* pConfig = nullptr;
    hr = m_graphBuilder->FindInterface(&PIN_CATEGORY_CAPTURE, &MEDIATYPE_Video,
                                       m_sourceFilter, IID_IAMStreamConfig,
                                       reinterpret_cast<void**>(&pConfig));
    if (FAILED(hr)) {
        qWarning() << "Failed to get config for capture device";
        return false;
    }

    hr = pConfig->SetFormat(&m_sourceFormat);

    pConfig->Release();

    if (FAILED(hr)) {
        qWarning() << "Unable to set video format on capture device";
        return false;
    }

    if (!m_previewSampleGrabber->setMediaType(resolvedGrabberFormat))
        return false;

    m_previewSampleGrabber->start(DirectShowSampleGrabber::CallbackMethod::BufferCB);

    return true;
}

void DSCameraSession::updateImageProcessingParametersInfos()
{
    if (!m_graphBuilder) {
        qWarning() << "failed to access to the graph builder";
        return;
    }

    IAMVideoProcAmp *pVideoProcAmp = nullptr;
    const HRESULT hr = m_graphBuilder->FindInterface(
                nullptr,
                nullptr,
                m_sourceFilter,
                IID_IAMVideoProcAmp,
                reinterpret_cast<void**>(&pVideoProcAmp)
                );

    if (FAILED(hr) || !pVideoProcAmp) {
        qWarning() << "failed to find the video proc amp";
        return;
    }

    for (int property = VideoProcAmp_Brightness; property <= VideoProcAmp_Gain; ++property) {

        QCameraImageProcessingControl::ProcessingParameter processingParameter; // not initialized

        switch (property) {
        case VideoProcAmp_Brightness:
            processingParameter = QCameraImageProcessingControl::BrightnessAdjustment;
            break;
        case VideoProcAmp_Contrast:
            processingParameter = QCameraImageProcessingControl::ContrastAdjustment;
            break;
        case VideoProcAmp_Saturation:
            processingParameter = QCameraImageProcessingControl::SaturationAdjustment;
            break;
        case VideoProcAmp_Sharpness:
            processingParameter = QCameraImageProcessingControl::SharpeningAdjustment;
            break;
        case VideoProcAmp_WhiteBalance:
            processingParameter = QCameraImageProcessingControl::ColorTemperature;
            break;
        default: // unsupported or not implemented yet parameter
            continue;
        }

        ImageProcessingParameterInfo sourceValueInfo;
        LONG steppingDelta = 0;

        HRESULT hr = pVideoProcAmp->GetRange(
                    property,
                    &sourceValueInfo.minimumValue,
                    &sourceValueInfo.maximumValue,
                    &steppingDelta,
                    &sourceValueInfo.defaultValue,
                    &sourceValueInfo.capsFlags);

        if (FAILED(hr))
            continue;

        hr = pVideoProcAmp->Get(
                    property,
                    &sourceValueInfo.currentValue,
                    &sourceValueInfo.capsFlags);

        if (FAILED(hr))
            continue;

        sourceValueInfo.videoProcAmpProperty = static_cast<VideoProcAmpProperty>(property);

        m_imageProcessingParametersInfos.insert(processingParameter, sourceValueInfo);
    }

    pVideoProcAmp->Release();

    for (auto it = m_pendingImageProcessingParametrs.cbegin();
        it != m_pendingImageProcessingParametrs.cend();
        ++it) {
        setImageProcessingParameter(it.key(), it.value());
    }
    m_pendingImageProcessingParametrs.clear();
}

bool DSCameraSession::connectGraph()
{
    HRESULT hr = m_filterGraph->AddFilter(m_sourceFilter, L"Capture Filter");
    if (FAILED(hr)) {
        qWarning() << "failed to add capture filter to graph";
        return false;
    }

    if (FAILED(m_filterGraph->AddFilter(m_previewSampleGrabber->filter(), L"Sample Grabber"))) {
        qWarning() << "failed to add sample grabber to graph";
        return false;
    }

    hr = m_filterGraph->AddFilter(m_nullRendererFilter, L"Null Renderer");
    if (FAILED(hr)) {
        qWarning() << "failed to add null renderer to graph";
        return false;
    }

    hr = m_graphBuilder->RenderStream(&PIN_CATEGORY_CAPTURE, &MEDIATYPE_Video,
                                      m_sourceFilter,
                                      m_previewSampleGrabber->filter(),
                                      m_nullRendererFilter);
    if (FAILED(hr)) {
        qWarning() << "Graph failed to connect filters" << hr;
        return false;
    }

    return true;
}

void DSCameraSession::disconnectGraph()
{
    // To avoid increasing the memory usage every time the graph is re-connected it's
    // important that all filters are released; also the ones added by the "Intelligent Connect".
    IEnumFilters *enumFilters = nullptr;
    if (SUCCEEDED(m_filterGraph->EnumFilters(&enumFilters)))  {
        IBaseFilter *filter = nullptr;
        while (enumFilters->Next(1, &filter, nullptr) == S_OK) {
                m_filterGraph->RemoveFilter(filter);
                enumFilters->Reset();
                filter->Release();
        }
        enumFilters->Release();
    }
}

static bool qt_frameRateRangeGreaterThan(const QCamera::FrameRateRange &r1, const QCamera::FrameRateRange &r2)
{
    return r1.maximumFrameRate > r2.maximumFrameRate;
}

void DSCameraSession::updateSourceCapabilities()
{
    HRESULT hr;
    AM_MEDIA_TYPE *pmt = nullptr;
    VIDEOINFOHEADER *pvi = nullptr;
    VIDEO_STREAM_CONFIG_CAPS scc;
    IAMStreamConfig* pConfig = nullptr;

    m_supportedViewfinderSettings.clear();
    m_needsHorizontalMirroring = false;
    m_supportedFormats.clear();
    m_imageProcessingParametersInfos.clear();

    IAMVideoControl *pVideoControl = nullptr;
    hr = m_graphBuilder->FindInterface(&PIN_CATEGORY_CAPTURE, &MEDIATYPE_Video,
                                       m_sourceFilter, IID_IAMVideoControl,
                                       reinterpret_cast<void**>(&pVideoControl));
    if (FAILED(hr)) {
        qWarning() << "Failed to get the video control";
    } else {
        IPin *pPin = nullptr;
        if (!DirectShowUtils::getPin(m_sourceFilter, PINDIR_OUTPUT, &pPin, &hr)) {
            qWarning() << "Failed to get the pin for the video control";
        } else {
            long supportedModes;
            hr = pVideoControl->GetCaps(pPin, &supportedModes);
            if (FAILED(hr)) {
                qWarning() << "Failed to get the supported modes of the video control";
            } else if (supportedModes & VideoControlFlag_FlipHorizontal) {
                long mode;
                hr = pVideoControl->GetMode(pPin, &mode);
                if (FAILED(hr))
                    qWarning() << "Failed to get the mode of the video control";
                else if (supportedModes & VideoControlFlag_FlipHorizontal)
                    m_needsHorizontalMirroring = (mode & VideoControlFlag_FlipHorizontal);
            }
            pPin->Release();
        }
        pVideoControl->Release();
    }

    hr = m_graphBuilder->FindInterface(&PIN_CATEGORY_CAPTURE, &MEDIATYPE_Video,
                                       m_sourceFilter, IID_IAMStreamConfig,
                                       reinterpret_cast<void**>(&pConfig));
    if (FAILED(hr)) {
        qWarning() << "failed to get config on capture device";
        return;
    }

    int iCount;
    int iSize;
    hr = pConfig->GetNumberOfCapabilities(&iCount, &iSize);
    if (FAILED(hr)) {
        qWarning() << "failed to get capabilities";
        return;
    }

    for (int iIndex = 0; iIndex < iCount; ++iIndex) {
        hr = pConfig->GetStreamCaps(iIndex, &pmt, reinterpret_cast<BYTE*>(&scc));
        if (hr == S_OK) {
            QVideoFrame::PixelFormat pixelFormat = DirectShowMediaType::pixelFormatFromType(pmt);

            if (pmt->majortype == MEDIATYPE_Video
                    && pmt->formattype == FORMAT_VideoInfo
                    && pixelFormat != QVideoFrame::Format_Invalid) {

                pvi = reinterpret_cast<VIDEOINFOHEADER*>(pmt->pbFormat);
                QSize resolution(pvi->bmiHeader.biWidth, pvi->bmiHeader.biHeight);

                QList<QCamera::FrameRateRange> frameRateRanges;

                if (pVideoControl) {
                    IPin *pPin = nullptr;
                    if (!DirectShowUtils::getPin(m_sourceFilter, PINDIR_OUTPUT, &pPin, &hr)) {
                        qWarning() << "Failed to get the pin for the video control";
                    } else {
                        long listSize = 0;
                        LONGLONG *frameRates = nullptr;
                        SIZE size = { resolution.width(), resolution.height() };
                        hr = pVideoControl->GetFrameRateList(pPin, iIndex, size, &listSize, &frameRates);
                        if (hr == S_OK && listSize > 0 && frameRates) {
                            for (long i = 0; i < listSize; ++i) {
                                qreal fr = qreal(10000000) / frameRates[i];
                                frameRateRanges.append(QCamera::FrameRateRange(fr, fr));
                            }

                            // Make sure higher frame rates come first
                            std::sort(frameRateRanges.begin(), frameRateRanges.end(), qt_frameRateRangeGreaterThan);
                        }

                        CoTaskMemFree(frameRates);
                        pPin->Release();
                    }
                }

                if (frameRateRanges.isEmpty()) {
                    frameRateRanges.append(QCamera::FrameRateRange(qreal(10000000) / scc.MaxFrameInterval,
                                                                   qreal(10000000) / scc.MinFrameInterval));
                }

                for (const QCamera::FrameRateRange &frameRateRange : qAsConst(frameRateRanges)) {
                    QCameraViewfinderSettings settings;
                    settings.setResolution(resolution);
                    settings.setMinimumFrameRate(frameRateRange.minimumFrameRate);
                    settings.setMaximumFrameRate(frameRateRange.maximumFrameRate);
                    settings.setPixelFormat(pixelFormat);
                    settings.setPixelAspectRatio(1, 1);
                    m_supportedViewfinderSettings.append(settings);
                    m_supportedFormats.append(DirectShowMediaType(*pmt));
                }


            }
            DirectShowMediaType::deleteType(pmt);
        }
    }

    pConfig->Release();

    updateImageProcessingParametersInfos();
}

QList<QSize> DSCameraSession::supportedResolutions(bool *continuous) const
{
    if (continuous)
        *continuous = false;

    QList<QSize> res;
    for (auto &settings : m_supportedViewfinderSettings) {
        auto size = settings.resolution();
        if (!res.contains(size))
            res << size;
    }

    std::sort(res.begin(), res.end(), [](const QSize &r1, const QSize &r2) {
        return qlonglong(r1.width()) * r1.height() < qlonglong(r2.width()) * r2.height();
    });

    return res;
}

QT_END_NAMESPACE<|MERGE_RESOLUTION|>--- conflicted
+++ resolved
@@ -690,11 +690,7 @@
     IEnumMoniker* pEnum = nullptr;
 
     // Create the filter graph
-<<<<<<< HEAD
-    hr = CoCreateInstance(CLSID_FilterGraph,nullptr,CLSCTX_INPROC,
-=======
     hr = CoCreateInstance(CLSID_FilterGraph, nullptr, CLSCTX_INPROC,
->>>>>>> dbdcc1b0
                           IID_IGraphBuilder, reinterpret_cast<void**>(&m_filterGraph));
     if (FAILED(hr)) {
         errorString = tr("Failed to create filter graph");
@@ -732,11 +728,7 @@
             //go through and find all video capture devices
             while (pEnum->Next(1, &pMoniker, nullptr) == S_OK) {
 
-<<<<<<< HEAD
                 BSTR strName = nullptr;
-=======
-                BSTR strName = 0;
->>>>>>> dbdcc1b0
                 hr = pMoniker->GetDisplayName(nullptr, nullptr, &strName);
                 if (SUCCEEDED(hr)) {
                     QString output = QString::fromWCharArray(strName);
@@ -760,11 +752,7 @@
                     pEnum->Reset();
                     // still have to loop to discard bind to storage failure case
                     while (pEnum->Next(1, &pMoniker, nullptr) == S_OK) {
-<<<<<<< HEAD
                         IPropertyBag *pPropBag = nullptr;
-=======
-                        IPropertyBag *pPropBag = 0;
->>>>>>> dbdcc1b0
 
                         hr = pMoniker->BindToStorage(nullptr, nullptr, IID_IPropertyBag,
                                                      reinterpret_cast<void**>(&pPropBag));
