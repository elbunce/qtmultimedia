--- conflicted
+++ resolved
@@ -82,7 +82,6 @@
     // The filter works in pull mode, the downstream filter is responsible for requesting
     // samples from this one.
     //
-    QVector<AM_MEDIA_TYPE> mediaTypes;
     AM_MEDIA_TYPE type =
     {
         MEDIATYPE_Stream,  // majortype
@@ -100,19 +99,8 @@
 
     for (int i = 0; i < count; ++i) {
         type.subtype = directshow_subtypes[i];
-        mediaTypes.append(type);
-    }
-
-<<<<<<< HEAD
-    m_outputType.majortype = MEDIATYPE_Stream;
-    m_outputType.subtype = MEDIASUBTYPE_NULL; // Wildcard
-    m_outputType.bFixedSizeSamples = TRUE;
-    m_outputType.lSampleSize = 1;
-
-    m_supportedMediaTypes.append(m_outputType);
-=======
-    setMediaTypes(mediaTypes);
->>>>>>> da7d462e
+        m_supportedMediaTypes.append(type);
+    }
 }
 
 DirectShowIOSource::~DirectShowIOSource()
@@ -387,24 +375,20 @@
     } else if (pmt && pmt->subtype == MEDIATYPE_NULL) { // - Partial type (Stream, but no subtype specified).
         m_connectionMediaType = *pmt;
         // Check if the receiving pin accepts any of the streaming subtypes.
-        QVector<AM_MEDIA_TYPE>::const_iterator cit = m_mediaTypes.constBegin();
-        while (cit != m_mediaTypes.constEnd()) {
-            m_connectionMediaType.subtype = cit->subtype;
+        for (const DirectShowMediaType &t : qAsConst(m_supportedMediaTypes)) {
+            m_connectionMediaType.subtype = t.subtype;
             hr = pReceivePin->ReceiveConnection(this, &m_connectionMediaType);
             if (SUCCEEDED(hr))
                 break;
-            ++cit;
         }
     } else { // - No media type specified.
         // Check if the receiving pin accepts any of the streaming types.
-        QVector<AM_MEDIA_TYPE>::const_iterator cit = m_mediaTypes.constBegin();
-        while (cit != m_mediaTypes.constEnd()) {
-            hr = pReceivePin->ReceiveConnection(this, cit);
+        for (const DirectShowMediaType &t : qAsConst(m_supportedMediaTypes)) {
+            hr = pReceivePin->ReceiveConnection(this, &t);
             if (SUCCEEDED(hr)) {
-                m_connectionMediaType = *cit;
+                m_connectionMediaType = t;
                 break;
             }
-            ++cit;
         }
     }
 
