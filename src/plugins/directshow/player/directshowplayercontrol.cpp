--- conflicted
+++ resolved
@@ -50,23 +50,6 @@
 DirectShowPlayerControl::DirectShowPlayerControl(DirectShowPlayerService *service, QObject *parent)
     : QMediaPlayerControl(parent)
     , m_service(service)
-<<<<<<< HEAD
-=======
-    , m_audio(0)
-    , m_stream(0)
-    , m_updateProperties(0)
-    , m_state(QMediaPlayer::StoppedState)
-    , m_status(QMediaPlayer::NoMedia)
-    , m_error(QMediaPlayer::NoError)
-    , m_streamTypes(0)
-    , m_volume(100)
-    , m_muted(false)
-    , m_emitPosition(-1)
-    , m_pendingPosition(-1)
-    , m_duration(0)
-    , m_playbackRate(0)
-    , m_seekable(false)
->>>>>>> 56d43096
 {
 }
 
