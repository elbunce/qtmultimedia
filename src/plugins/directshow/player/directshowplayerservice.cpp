/****************************************************************************
**
** Copyright (C) 2016 The Qt Company Ltd.
** Contact: https://www.qt.io/licensing/
**
** This file is part of the Qt Toolkit.
**
** $QT_BEGIN_LICENSE:LGPL$
** Commercial License Usage
** Licensees holding valid commercial Qt licenses may use this file in
** accordance with the commercial license agreement provided with the
** Software or, alternatively, in accordance with the terms contained in
** a written agreement between you and The Qt Company. For licensing terms
** and conditions see https://www.qt.io/terms-conditions. For further
** information use the contact form at https://www.qt.io/contact-us.
**
** GNU Lesser General Public License Usage
** Alternatively, this file may be used under the terms of the GNU Lesser
** General Public License version 3 as published by the Free Software
** Foundation and appearing in the file LICENSE.LGPL3 included in the
** packaging of this file. Please review the following information to
** ensure the GNU Lesser General Public License version 3 requirements
** will be met: https://www.gnu.org/licenses/lgpl-3.0.html.
**
** GNU General Public License Usage
** Alternatively, this file may be used under the terms of the GNU
** General Public License version 2.0 or (at your option) the GNU General
** Public license version 3 or any later version approved by the KDE Free
** Qt Foundation. The licenses are as published by the Free Software
** Foundation and appearing in the file LICENSE.GPL2 and LICENSE.GPL3
** included in the packaging of this file. Please review the following
** information to ensure the GNU General Public License requirements will
** be met: https://www.gnu.org/licenses/gpl-2.0.html and
** https://www.gnu.org/licenses/gpl-3.0.html.
**
** $QT_END_LICENSE$
**
****************************************************************************/

#include <dshow.h>
#ifdef min
#undef min
#endif
#ifdef max
#undef max
#endif

#include "directshowplayerservice.h"

#include "directshowaudioendpointcontrol.h"
#include "directshowmetadatacontrol.h"
#include "vmr9videowindowcontrol.h"
#include "directshowiosource.h"
#include "directshowplayercontrol.h"
#include "directshowvideorenderercontrol.h"
#include "directshowutils.h"
#include "directshowglobal.h"
#include "directshowaudioprobecontrol.h"
#include "directshowvideoprobecontrol.h"
#include "directshowsamplegrabber.h"

#if QT_CONFIG(evr)
#include "directshowevrvideowindowcontrol.h"
#else
#include <mmreg.h>
#endif

#include "qmediacontent.h"

#include <QtMultimedia/private/qtmultimedia-config_p.h>

#include <QtCore/qcoreapplication.h>
#include <QtCore/qdatetime.h>
#include <QtCore/qdir.h>
#include <QtCore/qthread.h>
#include <QtCore/qvarlengtharray.h>
#include <QtCore/qsize.h>

#include <QtMultimedia/qaudiobuffer.h>
#include <QtMultimedia/qvideoframe.h>
#include <QtMultimedia/private/qmemoryvideobuffer_p.h>

#if QT_CONFIG(wmsdk)
#  include <wmsdk.h>
#endif

#ifndef Q_CC_MINGW
#  include <comdef.h>
#endif

QT_BEGIN_NAMESPACE

Q_GLOBAL_STATIC(DirectShowEventLoop, qt_directShowEventLoop)

static QString comError(HRESULT hr)
{
#ifndef Q_CC_MINGW // MinGW 5.3 no longer has swprintf_s().
    _com_error error(hr);
    return QString::fromWCharArray(error.ErrorMessage());
#else
    Q_UNUSED(hr)
    return QString();
#endif
}

// QMediaPlayer uses millisecond time units, direct show uses 100 nanosecond units.
static const int qt_directShowTimeScale = 10000;

class DirectShowPlayerServiceThread : public QThread
{
public:
    DirectShowPlayerServiceThread(DirectShowPlayerService *service)
        : m_service(service)
    {
    }

protected:
    void run() override { m_service->run(); }

private:
    DirectShowPlayerService *m_service;
};

DirectShowPlayerService::DirectShowPlayerService(QObject *parent)
    : QMediaService(parent)
    , m_loop(qt_directShowEventLoop())
<<<<<<< HEAD
    , m_taskHandle(::CreateEvent(nullptr, 0, 0, nullptr))
=======
    , m_pendingTasks(0)
    , m_executingTask(0)
    , m_executedTasks(0)
    , m_taskHandle(::CreateEvent(nullptr, FALSE, FALSE, nullptr))
    , m_eventHandle(0)
    , m_graphStatus(NoMedia)
    , m_stream(0)
    , m_graph(0)
    , m_graphBuilder(nullptr)
    , m_source(0)
    , m_audioOutput(0)
    , m_videoOutput(0)
    , m_rate(1.0)
    , m_position(0)
    , m_seekPosition(-1)
    , m_duration(0)
    , m_buffering(false)
    , m_seekable(false)
    , m_atEnd(false)
    , m_dontCacheNextSeekResult(false)
>>>>>>> dbdcc1b0
{
    m_playerControl = new DirectShowPlayerControl(this);
    m_metaDataControl = new DirectShowMetaDataControl(this);
    m_audioEndpointControl = new DirectShowAudioEndpointControl(this);

    m_taskThread = new DirectShowPlayerServiceThread(this);
    m_taskThread->start();
}

DirectShowPlayerService::~DirectShowPlayerService()
{
    {
        QMutexLocker locker(&m_mutex);

        releaseGraph();

        m_pendingTasks = Shutdown;
        ::SetEvent(m_taskHandle);
    }

    m_taskThread->wait();
    delete m_taskThread;

    if (m_audioOutput) {
        m_audioOutput->Release();
        m_audioOutput = nullptr;
    }

    if (m_videoOutput) {
        m_videoOutput->Release();
        m_videoOutput = nullptr;
    }

    delete m_playerControl;
    delete m_audioEndpointControl;
    delete m_metaDataControl;
    delete m_videoRendererControl;
    delete m_videoWindowControl;
    delete m_audioProbeControl;
    delete m_videoProbeControl;

    ::CloseHandle(m_taskHandle);
}

QMediaControl *DirectShowPlayerService::requestControl(const char *name)
{
    if (qstrcmp(name, QMediaPlayerControl_iid) == 0)
        return m_playerControl;
    if (qstrcmp(name, QAudioOutputSelectorControl_iid) == 0)
        return m_audioEndpointControl;
    if (qstrcmp(name, QMetaDataReaderControl_iid) == 0)
        return m_metaDataControl;
    if (qstrcmp(name, QVideoRendererControl_iid) == 0) {
        if (!m_videoRendererControl && !m_videoWindowControl) {
            m_videoRendererControl = new DirectShowVideoRendererControl(m_loop);

            connect(m_videoRendererControl, &DirectShowVideoRendererControl::filterChanged,
                    this, &DirectShowPlayerService::videoOutputChanged);

            return m_videoRendererControl;
        }
        return nullptr;
    }
    if (qstrcmp(name, QVideoWindowControl_iid) == 0) {
        if (!m_videoRendererControl && !m_videoWindowControl) {
            IBaseFilter *filter{};

#if QT_CONFIG(evr)
            if (!qgetenv("QT_DIRECTSHOW_NO_EVR").toInt()) {
                DirectShowEvrVideoWindowControl *evrControl = new DirectShowEvrVideoWindowControl;
                if ((filter = evrControl->filter()))
                    m_videoWindowControl = evrControl;
                else
                    delete evrControl;
            }
#endif
            // Fall back to the VMR9 if the EVR is not available
            if (!m_videoWindowControl) {
                Vmr9VideoWindowControl *vmr9Control = new Vmr9VideoWindowControl;
                filter = vmr9Control->filter();
                m_videoWindowControl = vmr9Control;
            }

            setVideoOutput(filter);

            return m_videoWindowControl;
        }
        return nullptr;
    }
    if (qstrcmp(name, QMediaAudioProbeControl_iid) == 0) {
        if (!m_audioProbeControl)
            m_audioProbeControl = new DirectShowAudioProbeControl();
        m_audioProbeControl->ref();
        updateAudioProbe();
        return m_audioProbeControl;
    }
    if (qstrcmp(name, QMediaVideoProbeControl_iid) == 0) {
        if (!m_videoProbeControl)
            m_videoProbeControl = new DirectShowVideoProbeControl();
        m_videoProbeControl->ref();
        updateVideoProbe();
        return m_videoProbeControl;
    }
    return nullptr;
}

void DirectShowPlayerService::releaseControl(QMediaControl *control)
{
    if (!control) {
        qWarning("QMediaService::releaseControl():"
                " Attempted release of null control");
    } else if (control == m_videoRendererControl) {
        setVideoOutput(nullptr);

        delete m_videoRendererControl;

        m_videoRendererControl = nullptr;
    } else if (control == m_videoWindowControl) {
        setVideoOutput(nullptr);

        delete m_videoWindowControl;

        m_videoWindowControl = nullptr;
    } else if (control == m_audioProbeControl) {
        if (!m_audioProbeControl->deref()) {
            DirectShowAudioProbeControl *old = m_audioProbeControl;
            m_audioProbeControl = nullptr;
            updateAudioProbe();
            delete old;
        }
    } else if (control == m_videoProbeControl) {
        if (!m_videoProbeControl->deref()) {
            DirectShowVideoProbeControl *old = m_videoProbeControl;
            m_videoProbeControl = nullptr;
            updateVideoProbe();
            delete old;
        }
    }
}

void DirectShowPlayerService::load(const QMediaContent &media, QIODevice *stream)
{
    QMutexLocker locker(&m_mutex);

    m_pendingTasks = 0;

    if (m_graph)
        releaseGraph();

<<<<<<< HEAD
    m_url = media.request().url();
=======
    m_url = media.canonicalUrl();

>>>>>>> dbdcc1b0
    m_stream = stream;
    m_error = QMediaPlayer::NoError;
    m_errorString = QString();
    m_position = 0;
    m_seekPosition = -1;
    m_duration = 0;
    m_streamTypes = 0;
    m_executedTasks = 0;
    m_buffering = false;
    m_seekable = false;
    m_atEnd = false;
    m_dontCacheNextSeekResult = false;
    m_metaDataControl->setMetadata(QVariantMap());

    if (m_url.isEmpty() && !stream) {
        m_pendingTasks = 0;
        m_graphStatus = NoMedia;
    } else if (stream && (!stream->isReadable() || stream->isSequential())) {
        m_pendingTasks = 0;
        m_graphStatus = InvalidMedia;
        m_error = QMediaPlayer::ResourceError;
    } else {
        // {36b73882-c2c8-11cf-8b46-00805f6cef60}
        static const GUID iid_IFilterGraph2 = {
            0x36b73882, 0xc2c8, 0x11cf, {0x8b, 0x46, 0x00, 0x80, 0x5f, 0x6c, 0xef, 0x60} };
        m_graphStatus = Loading;

        m_graph = com_new<IFilterGraph2>(CLSID_FilterGraph, iid_IFilterGraph2);
        m_graphBuilder = com_new<ICaptureGraphBuilder2>(CLSID_CaptureGraphBuilder2, IID_ICaptureGraphBuilder2);

        // Attach the filter graph to the capture graph.
        HRESULT hr = m_graphBuilder->SetFiltergraph(m_graph);
        if (FAILED(hr)) {
            qCWarning(qtDirectShowPlugin, "[0x%x] Failed to attach filter to capture graph", hr);
            m_graphBuilder->Release();
            m_graphBuilder = nullptr;
        }

        if (stream)
            m_pendingTasks = SetStreamSource;
        else
            m_pendingTasks = SetUrlSource;

        ::SetEvent(m_taskHandle);
    }

    m_playerControl->updateError(m_error, m_errorString);
    m_playerControl->updateMediaInfo(m_duration, m_streamTypes, m_seekable);
    m_playerControl->updateState(QMediaPlayer::StoppedState);
    m_playerControl->updatePosition(m_position);
    updateStatus();
}

void DirectShowPlayerService::doSetUrlSource(QMutexLocker *locker)
{
    IBaseFilter *source = nullptr;

    HRESULT hr = E_FAIL;
    if (m_url.scheme() == QLatin1String("http") || m_url.scheme() == QLatin1String("https")) {
        static const GUID clsid_WMAsfReader = {
            0x187463a0, 0x5bb7, 0x11d3, {0xac, 0xbe, 0x00, 0x80, 0xc7, 0x5e, 0x24, 0x6e} };

        // {56a868a6-0ad4-11ce-b03a-0020af0ba770}
        static const GUID iid_IFileSourceFilter = {
            0x56a868a6, 0x0ad4, 0x11ce, {0xb0, 0x3a, 0x00, 0x20, 0xaf, 0x0b, 0xa7, 0x70} };

        if (IFileSourceFilter *fileSource = com_new<IFileSourceFilter>(clsid_WMAsfReader, iid_IFileSourceFilter)) {
            locker->unlock();
            hr = fileSource->Load(reinterpret_cast<const OLECHAR *>(m_url.toString().utf16()), nullptr);

            if (SUCCEEDED(hr)) {
                source = com_cast<IBaseFilter>(fileSource, IID_IBaseFilter);

                if (!SUCCEEDED(hr = m_graph->AddFilter(source, L"Source")) && source) {
                    source->Release();
                    source = nullptr;
                }
            }
            fileSource->Release();
            locker->relock();
        }
    }

    if (!SUCCEEDED(hr)) {
        locker->unlock();
        const QString urlString = m_url.isLocalFile()
            ? QDir::toNativeSeparators(m_url.toLocalFile()) : m_url.toString();
        hr = m_graph->AddSourceFilter(
                reinterpret_cast<const OLECHAR *>(urlString.utf16()), L"Source", &source);
        locker->relock();
    }

    if (SUCCEEDED(hr)) {
        m_executedTasks = SetSource;
        m_pendingTasks |= Render;

        if (m_audioOutput)
            m_pendingTasks |= SetAudioOutput;
        if (m_videoOutput)
            m_pendingTasks |= SetVideoOutput;
        if (m_audioProbeControl)
            m_pendingTasks |= SetAudioProbe;
        if (m_videoProbeControl)
            m_pendingTasks |= SetVideoProbe;

        if (m_rate != 1.0)
            m_pendingTasks |= SetRate;

        m_source = source;
    } else {
        m_graphStatus = InvalidMedia;

        switch (hr) {
        case VFW_E_UNKNOWN_FILE_TYPE:
            m_error = QMediaPlayer::FormatError;
            m_errorString = QString();
            break;
        default:
            m_error = QMediaPlayer::ResourceError;
            m_errorString = QString();
            qWarning("DirectShowPlayerService::doSetUrlSource: Unresolved error code 0x%x (%s)",
                     uint(hr), qPrintable(comError(hr)));
            break;
        }

        QCoreApplication::postEvent(this, new QEvent(QEvent::Type(Error)));
    }
}

void DirectShowPlayerService::doSetStreamSource(QMutexLocker *locker)
{
    Q_UNUSED(locker)
    DirectShowIOSource *source = new DirectShowIOSource(m_loop);
    source->setDevice(m_stream);

    const HRESULT hr = m_graph->AddFilter(source, L"Source");
    if (SUCCEEDED(hr)) {
        m_executedTasks = SetSource;
        m_pendingTasks |= Render;

        if (m_audioOutput)
            m_pendingTasks |= SetAudioOutput;
        if (m_videoOutput)
            m_pendingTasks |= SetVideoOutput;

        if (m_rate != 1.0)
            m_pendingTasks |= SetRate;

        m_source = source;
    } else {
        source->Release();

        m_pendingTasks = 0;
        m_graphStatus = InvalidMedia;

        m_error = QMediaPlayer::ResourceError;
        m_errorString = QString();
        qWarning("DirectShowPlayerService::doPlay: Unresolved error code 0x%x (%s)",
                 uint(hr), qPrintable(comError(hr)));

        QCoreApplication::postEvent(this, new QEvent(QEvent::Type(Error)));
    }
}

void DirectShowPlayerService::doRender(QMutexLocker *locker)
{
    m_pendingTasks |= m_executedTasks & (Play | Pause);

    if (IMediaControl *control = com_cast<IMediaControl>(m_graph, IID_IMediaControl)) {
        control->Stop();
        control->Release();
    }

    if (m_pendingTasks & SetAudioOutput) {
        m_graph->AddFilter(m_audioOutput, L"AudioOutput");

        m_pendingTasks ^= SetAudioOutput;
        m_executedTasks |= SetAudioOutput;
    }
    if (m_pendingTasks & SetVideoOutput) {
        m_graph->AddFilter(m_videoOutput, L"VideoOutput");

        m_pendingTasks ^= SetVideoOutput;
        m_executedTasks |= SetVideoOutput;
    }

    if (m_pendingTasks & SetAudioProbe) {
        doSetAudioProbe(locker);
        m_pendingTasks ^= SetAudioProbe;
        m_executedTasks |= SetAudioProbe;
    }

    if (m_pendingTasks & SetVideoProbe) {
        doSetVideoProbe(locker);
        m_pendingTasks ^= SetVideoProbe;
        m_executedTasks |= SetVideoProbe;
    }

    IFilterGraph2 *graph = m_graph;
    graph->AddRef();

    QVarLengthArray<IBaseFilter *, 16> filters;
    m_source->AddRef();
    filters.append(m_source);

    bool rendered = false;

    HRESULT renderHr = S_OK;

    while (!filters.isEmpty()) {
        IEnumPins *pins = nullptr;
        IBaseFilter *filter = filters[filters.size() - 1];
        filters.removeLast();

        if (!(m_pendingTasks & ReleaseFilters) && SUCCEEDED(filter->EnumPins(&pins))) {
            int outputs = 0;
            for (IPin *pin = nullptr; pins->Next(1, &pin, nullptr) == S_OK; pin->Release()) {
                PIN_DIRECTION direction;
                if (pin->QueryDirection(&direction) == S_OK && direction == PINDIR_OUTPUT) {
                    ++outputs;

                    IPin *peer = nullptr;
                    if (pin->ConnectedTo(&peer) == S_OK) {
                        PIN_INFO peerInfo;
                        if (SUCCEEDED(peer->QueryPinInfo(&peerInfo)))
                            filters.append(peerInfo.pFilter);
                        peer->Release();
                    } else {
                        locker->unlock();
                        HRESULT hr = graph->RenderEx(pin, /*AM_RENDEREX_RENDERTOEXISTINGRENDERERS*/ 1, nullptr);
                        if (SUCCEEDED(hr)) {
                            rendered = true;
                            m_error = QMediaPlayer::NoError;
                        } else if (!(m_executedTasks & SetVideoOutput)) {
                            // Do not return an error if no video output is set yet.
                            rendered = true;
                            // Remember the error in this case.
                            // Handle it when playing is requested and no video output has been provided.
                            m_error = QMediaPlayer::ResourceError;
                            m_errorString = QString("%1: %2").arg(__FUNCTION__).arg(qt_error_string(hr));
                        } else if (renderHr == S_OK || renderHr == VFW_E_NO_DECOMPRESSOR){
                            renderHr = hr;
                        }
                        locker->relock();
                    }
                }
            }

            pins->Release();

            if (outputs == 0)
                rendered = true;
        }
        filter->Release();
    }

    if (m_audioOutput && !isConnected(m_audioOutput, PINDIR_INPUT)) {
        graph->RemoveFilter(m_audioOutput);

        m_executedTasks &= ~SetAudioOutput;
    }

    if (m_videoOutput && !isConnected(m_videoOutput, PINDIR_INPUT)) {
        graph->RemoveFilter(m_videoOutput);

        m_executedTasks &= ~SetVideoOutput;
    }

    graph->Release();

    if (!(m_pendingTasks & ReleaseFilters)) {
        if (rendered) {
            if (!(m_executedTasks & FinalizeLoad))
                m_pendingTasks |= FinalizeLoad;
        } else {
            m_pendingTasks = 0;

            m_graphStatus = InvalidMedia;

            if (!m_audioOutput && !m_videoOutput) {
                m_error = QMediaPlayer::ResourceError;
                m_errorString = QString();
            } else {
                switch (renderHr) {
                case VFW_E_UNSUPPORTED_AUDIO:
                case VFW_E_UNSUPPORTED_VIDEO:
                case VFW_E_UNSUPPORTED_STREAM:
                    m_error = QMediaPlayer::FormatError;
                    m_errorString = QString();
                    break;
                default:
                    m_error = QMediaPlayer::ResourceError;
                    m_errorString = QString();
                    qWarning("DirectShowPlayerService::doRender: Unresolved error code 0x%x (%s)",
                             uint(renderHr), qPrintable(comError(renderHr)));
                }
            }

            QCoreApplication::postEvent(this, new QEvent(QEvent::Type(Error)));
        }

        m_executedTasks |= Render;
    }
}

void DirectShowPlayerService::doFinalizeLoad(QMutexLocker *locker)
{
    if (m_graphStatus != Loaded) {
        if (IMediaEvent *event = com_cast<IMediaEvent>(m_graph, IID_IMediaEvent)) {
            event->GetEventHandle(reinterpret_cast<OAEVENT *>(&m_eventHandle));
            event->Release();
        }
        if (IMediaSeeking *seeking = com_cast<IMediaSeeking>(m_graph, IID_IMediaSeeking)) {
            LONGLONG duration = 0;
            seeking->GetDuration(&duration);
            m_duration = duration / qt_directShowTimeScale;

            DWORD capabilities = 0;
            seeking->GetCapabilities(&capabilities);
            m_seekable = capabilities & AM_SEEKING_CanSeekAbsolute;

            seeking->Release();
        }
    }

    if ((m_executedTasks & SetOutputs) == SetOutputs) {
        m_streamTypes = AudioStream | VideoStream;
    } else {
        m_streamTypes = findStreamTypes(m_source);
    }

    m_executedTasks |= FinalizeLoad;

    m_graphStatus = Loaded;

    // Do not block gui thread while updating metadata from file.
    locker->unlock();
    DirectShowMetaDataControl::updateMetadata(m_url.toString(), m_metadata);
    locker->relock();

    QCoreApplication::postEvent(this, new QEvent(QEvent::Type(FinalizedLoad)));
}

void DirectShowPlayerService::releaseGraph()
{
    if (m_graph) {
        if (m_executingTask != 0) {
            // {8E1C39A1-DE53-11cf-AA63-0080C744528D}
            static const GUID iid_IAMOpenProgress = {
                0x8E1C39A1, 0xDE53, 0x11cf, {0xAA, 0x63, 0x00, 0x80, 0xC7, 0x44, 0x52, 0x8D} };

            if (IAMOpenProgress *progress = com_cast<IAMOpenProgress>(
                    m_graph, iid_IAMOpenProgress)) {
                progress->AbortOperation();
                progress->Release();
            }
            m_graph->Abort();
        }

        m_pendingTasks = ReleaseGraph;

        ::SetEvent(m_taskHandle);

        m_loop->wait(&m_mutex);
    }
}

void DirectShowPlayerService::doReleaseGraph(QMutexLocker *locker)
{
    Q_UNUSED(locker);

    if (IMediaControl *control = com_cast<IMediaControl>(m_graph, IID_IMediaControl)) {
        control->Stop();
        control->Release();
    }

    doReleaseAudioProbe(locker);
    doReleaseVideoProbe(locker);

    if (m_source) {
        m_source->Release();
        m_source = nullptr;
    }

    m_eventHandle = nullptr;

    m_graph->Release();
    m_graph = nullptr;

    if (m_graphBuilder) {
        m_graphBuilder->Release();
        m_graphBuilder = nullptr;
    }

    m_loop->wake();
}

QT_WARNING_PUSH
QT_WARNING_DISABLE_GCC("-Wmissing-field-initializers")

void DirectShowPlayerService::doSetVideoProbe(QMutexLocker *locker)
{
    Q_UNUSED(locker);

    if (!m_graph || !m_graphBuilder) {
        qCWarning(qtDirectShowPlugin, "Attempting to set a video probe without a valid graph!");
        return;
    }

    // Create the sample grabber, if necessary.
    if (!m_videoSampleGrabber) {
        m_videoSampleGrabber = new DirectShowSampleGrabber;
        connect(m_videoSampleGrabber, &DirectShowSampleGrabber::bufferAvailable, this, &DirectShowPlayerService::onVideoBufferAvailable);
    }

    if (FAILED(m_graph->AddFilter(m_videoSampleGrabber->filter(), L"Video Sample Grabber"))) {
        qCWarning(qtDirectShowPlugin, "Failed to add the video sample grabber into the graph!");
        return;
    }

    DirectShowMediaType mediaType({ MEDIATYPE_Video, MEDIASUBTYPE_ARGB32 });
    m_videoSampleGrabber->setMediaType(&mediaType);

    // Connect source filter to sample grabber filter.
    HRESULT hr = m_graphBuilder->RenderStream(nullptr, &MEDIATYPE_Video,
                                              m_source, nullptr, m_videoSampleGrabber->filter());
    if (FAILED(hr)) {
        qCWarning(qtDirectShowPlugin, "[0x%x] Failed to connect the video sample grabber", hr);
        return;
    }

    m_videoSampleGrabber->start(DirectShowSampleGrabber::CallbackMethod::BufferCB);
}

void DirectShowPlayerService::doSetAudioProbe(QMutexLocker *locker)
{
    Q_UNUSED(locker);

    if (!m_graph) {
        qCWarning(qtDirectShowPlugin, "Attempting to set an audio probe without a valid graph!");
        return;
    }

    // Create the sample grabber, if necessary.
    if (!m_audioSampleGrabber) {
        m_audioSampleGrabber = new DirectShowSampleGrabber;
        connect(m_audioSampleGrabber, &DirectShowSampleGrabber::bufferAvailable, this, &DirectShowPlayerService::onAudioBufferAvailable);
    }

    static const AM_MEDIA_TYPE mediaType { MEDIATYPE_Audio, MEDIASUBTYPE_PCM };
    m_audioSampleGrabber->setMediaType(&mediaType);

    if (FAILED(m_graph->AddFilter(m_audioSampleGrabber->filter(), L"Audio Sample Grabber"))) {
        qCWarning(qtDirectShowPlugin, "Failed to add the audio sample grabber into the graph!");
        return;
    }

    if (!DirectShowUtils::connectFilters(m_graph, m_source, m_audioSampleGrabber->filter(), true)) {
        // Connect source filter to sample grabber filter.
        HRESULT hr = m_graphBuilder
            ? m_graphBuilder->RenderStream(nullptr, &MEDIATYPE_Audio,
                                           m_source, nullptr, m_audioSampleGrabber->filter())
            : E_FAIL;
        if (FAILED(hr)) {
            qCWarning(qtDirectShowPlugin, "[0x%x] Failed to connect the audio sample grabber", hr);
            return;
        }
    }

    m_audioSampleGrabber->start(DirectShowSampleGrabber::CallbackMethod::BufferCB);
}

QT_WARNING_POP

void DirectShowPlayerService::doReleaseVideoProbe(QMutexLocker *locker)
{
    Q_UNUSED(locker);

    if (!m_graph)
        return;

    if (!m_videoSampleGrabber)
        return;

    m_videoSampleGrabber->stop();
    HRESULT hr = m_graph->RemoveFilter(m_videoSampleGrabber->filter());
    if (FAILED(hr)) {
        qCWarning(qtDirectShowPlugin, "Failed to remove the video sample grabber!");
        return;
    }

    m_videoSampleGrabber->deleteLater();
    m_videoSampleGrabber = nullptr;
}

void DirectShowPlayerService::doReleaseAudioProbe(QMutexLocker *locker)
{
    Q_UNUSED(locker);

    if (!m_graph)
        return;

    if (!m_audioSampleGrabber)
        return;

    m_audioSampleGrabber->stop();
    HRESULT hr = m_graph->RemoveFilter(m_audioSampleGrabber->filter());
    if (FAILED(hr)) {
        qCWarning(qtDirectShowPlugin, "Failed to remove the audio sample grabber!");
        return;
    }

    m_audioSampleGrabber->deleteLater();
    m_audioSampleGrabber = nullptr;
}

int DirectShowPlayerService::findStreamTypes(IBaseFilter *source) const
{
    QVarLengthArray<IBaseFilter *, 16> filters;
    source->AddRef();
    filters.append(source);

    int streamTypes = 0;

    while (!filters.isEmpty()) {
        IEnumPins *pins = nullptr;
        IBaseFilter *filter = filters[filters.size() - 1];
        filters.removeLast();

        if (SUCCEEDED(filter->EnumPins(&pins))) {
            for (IPin *pin = nullptr; pins->Next(1, &pin, nullptr) == S_OK; pin->Release()) {
                PIN_DIRECTION direction;
                if (pin->QueryDirection(&direction) == S_OK && direction == PINDIR_OUTPUT) {
                    DirectShowMediaType connectionType;
                    if (SUCCEEDED(pin->ConnectionMediaType(&connectionType))) {
                        IPin *peer = nullptr;

                        if (connectionType->majortype == MEDIATYPE_Audio) {
                            streamTypes |= AudioStream;
                        } else if (connectionType->majortype == MEDIATYPE_Video) {
                            streamTypes |= VideoStream;
                        } else if (SUCCEEDED(pin->ConnectedTo(&peer))) {
                            PIN_INFO peerInfo;
                            if (SUCCEEDED(peer->QueryPinInfo(&peerInfo)))
                                filters.append(peerInfo.pFilter);
                            peer->Release();
                        }
                    } else {
                        streamTypes |= findStreamType(pin);
                    }
                }
            }
            pins->Release();
        }
        filter->Release();
    }
    return streamTypes;
}

int DirectShowPlayerService::findStreamType(IPin *pin) const
{
    IEnumMediaTypes *types;

    if (SUCCEEDED(pin->EnumMediaTypes(&types))) {
        bool video = false;
        bool audio = false;
        bool other = false;

        for (AM_MEDIA_TYPE *type = nullptr;
                types->Next(1, &type, nullptr) == S_OK;
                DirectShowMediaType::deleteType(type)) {
            if (type->majortype == MEDIATYPE_Audio)
                audio = true;
            else if (type->majortype == MEDIATYPE_Video)
                video = true;
            else
                other = true;
        }
        types->Release();

        if (other)
            return 0;
        else if (audio && !video)
            return AudioStream;
        else if (!audio && video)
            return VideoStream;
        else
            return 0;
    } else {
        return 0;
    }
}

void DirectShowPlayerService::play()
{
    QMutexLocker locker(&m_mutex);

    m_pendingTasks &= ~Pause;
    m_pendingTasks |= Play;

    if (m_executedTasks & Render) {
        if (m_executedTasks & Stop) {
            m_atEnd = false;
            if (m_seekPosition == -1) {
                m_dontCacheNextSeekResult = true;
                m_seekPosition = 0;
                m_position = 0;
                m_pendingTasks |= Seek;
            }
            m_executedTasks ^= Stop;
        }

        ::SetEvent(m_taskHandle);
    }

    updateStatus();
}

void DirectShowPlayerService::doPlay(QMutexLocker *locker)
{
    // Invalidate if there is an error while loading.
    if (m_error != QMediaPlayer::NoError) {
        m_graphStatus = InvalidMedia;
        if (!m_errorString.isEmpty())
            qWarning("%s", qPrintable(m_errorString));
        m_errorString = QString();
        QCoreApplication::postEvent(this, new QEvent(QEvent::Type(Error)));
        return;
    }

    if (IMediaControl *control = com_cast<IMediaControl>(m_graph, IID_IMediaControl)) {
        locker->unlock();
        HRESULT hr = control->Run();
        locker->relock();

        control->Release();

        if (SUCCEEDED(hr)) {
            m_executedTasks |= Play;

            QCoreApplication::postEvent(this, new QEvent(QEvent::Type(StatusChange)));
        } else {
            m_error = QMediaPlayer::ResourceError;
            m_errorString = QString();
            qWarning("DirectShowPlayerService::doPlay: Unresolved error code 0x%x (%s)",
                     uint(hr), qPrintable(comError(hr)));

            QCoreApplication::postEvent(this, new QEvent(QEvent::Type(Error)));
        }
    }
}

void DirectShowPlayerService::pause()
{
    QMutexLocker locker(&m_mutex);

    m_pendingTasks &= ~Play;
    m_pendingTasks |= Pause;

    if (m_executedTasks & Render) {
        if (m_executedTasks & Stop) {
            if (m_seekPosition == -1) {
                m_dontCacheNextSeekResult = true;
                m_seekPosition = 0;
                m_position = 0;
                m_pendingTasks |= Seek;
            }
            m_executedTasks ^= Stop;
        }

        ::SetEvent(m_taskHandle);
    }

    updateStatus();
}

void DirectShowPlayerService::doPause(QMutexLocker *locker)
{
    if (IMediaControl *control = com_cast<IMediaControl>(m_graph, IID_IMediaControl)) {
        locker->unlock();
        HRESULT hr = control->Pause();
        locker->relock();

        control->Release();

        if (SUCCEEDED(hr)) {
            IMediaSeeking *seeking = com_cast<IMediaSeeking>(m_graph, IID_IMediaSeeking);
            if (!m_atEnd && seeking) {
                LONGLONG position = 0;

                seeking->GetCurrentPosition(&position);
                seeking->Release();

                m_position = position / qt_directShowTimeScale;
            } else {
                m_position = 0;
                m_atEnd = false;
            }

            m_executedTasks |= Pause;

            QCoreApplication::postEvent(this, new QEvent(QEvent::Type(StatusChange)));
        } else {
            m_error = QMediaPlayer::ResourceError;
            m_errorString = QString();
            qWarning("DirectShowPlayerService::doPause: Unresolved error code 0x%x (%s)",
                     uint(hr), qPrintable(comError(hr)));

            QCoreApplication::postEvent(this, new QEvent(QEvent::Type(Error)));
        }
    }
}

void DirectShowPlayerService::stop()
{
    QMutexLocker locker(&m_mutex);

    m_pendingTasks &= ~(Play | Pause | Seek);

    if ((m_executingTask | m_executedTasks) & (Play | Pause | Seek)) {
        m_pendingTasks |= Stop;

        ::SetEvent(m_taskHandle);

        m_loop->wait(&m_mutex);
    }

    updateStatus();
}

void DirectShowPlayerService::doStop(QMutexLocker *locker)
{
    Q_UNUSED(locker)
    if (m_executedTasks & (Play | Pause)) {
        if (IMediaControl *control = com_cast<IMediaControl>(m_graph, IID_IMediaControl)) {
            control->Stop();
            control->Release();
        }

        m_seekPosition = 0;
        m_position = 0;
        m_dontCacheNextSeekResult = true;
        m_pendingTasks |= Seek;

        m_executedTasks &= ~(Play | Pause);

        QCoreApplication::postEvent(this, new QEvent(QEvent::Type(StatusChange)));
    }

    m_executedTasks |= Stop;

    m_loop->wake();
}

void DirectShowPlayerService::setRate(qreal rate)
{
    QMutexLocker locker(&m_mutex);

    m_rate = rate;

    m_pendingTasks |= SetRate;

    if (m_executedTasks & FinalizeLoad)
        ::SetEvent(m_taskHandle);
}

void DirectShowPlayerService::doSetRate(QMutexLocker *locker)
{
    if (IMediaSeeking *seeking = com_cast<IMediaSeeking>(m_graph, IID_IMediaSeeking)) {
        // Cache current values as we can't query IMediaSeeking during a seek due to the
        // possibility of a deadlock when flushing the VideoSurfaceFilter.
        LONGLONG currentPosition = 0;
        seeking->GetCurrentPosition(&currentPosition);
        m_position = currentPosition / qt_directShowTimeScale;

        LONGLONG minimum = 0;
        LONGLONG maximum = 0;
        m_playbackRange = SUCCEEDED(seeking->GetAvailable(&minimum, &maximum))
                ? QMediaTimeRange(minimum / qt_directShowTimeScale, maximum / qt_directShowTimeScale)
                : QMediaTimeRange();

        locker->unlock();
        HRESULT hr = seeking->SetRate(m_rate);
        locker->relock();

        if (!SUCCEEDED(hr)) {
            qWarning("%s: Audio device or filter does not support rate: %.2f. " \
                     "Falling back to previous value.", __FUNCTION__, m_rate);

            double rate = 0.0;
            m_rate = SUCCEEDED(seeking->GetRate(&rate))
                    ? rate
                    : 1.0;
        }

        seeking->Release();
    } else if (m_rate != 1.0) {
        m_rate = 1.0;
    }
    QCoreApplication::postEvent(this, new QEvent(QEvent::Type(RateChange)));
}

qint64 DirectShowPlayerService::position() const
{
    QMutexLocker locker(const_cast<QMutex *>(&m_mutex));

    if (m_graphStatus == Loaded) {
        if (m_executingTask == Seek || m_executingTask == SetRate || (m_pendingTasks & Seek))
            return m_position;
        if (IMediaSeeking *seeking = com_cast<IMediaSeeking>(m_graph, IID_IMediaSeeking)) {
            LONGLONG position = 0;

            seeking->GetCurrentPosition(&position);
            seeking->Release();

            const_cast<qint64 &>(m_position) = position / qt_directShowTimeScale;

            return m_position;
        }
    }
    return 0;
}

QMediaTimeRange DirectShowPlayerService::availablePlaybackRanges() const
{
    QMutexLocker locker(const_cast<QMutex *>(&m_mutex));

    if (m_graphStatus == Loaded) {
        if (m_executingTask == Seek || m_executingTask == SetRate || (m_pendingTasks & Seek))
            return m_playbackRange;
        if (IMediaSeeking *seeking = com_cast<IMediaSeeking>(m_graph, IID_IMediaSeeking)) {
            LONGLONG minimum = 0;
            LONGLONG maximum = 0;

            HRESULT hr = seeking->GetAvailable(&minimum, &maximum);
            seeking->Release();

            if (SUCCEEDED(hr))
                return QMediaTimeRange(minimum, maximum);
        }
    }
    return QMediaTimeRange();
}

void DirectShowPlayerService::seek(qint64 position)
{
    QMutexLocker locker(&m_mutex);

    m_seekPosition = position;

    m_pendingTasks |= Seek;

    if (m_executedTasks & FinalizeLoad)
        ::SetEvent(m_taskHandle);
}

void DirectShowPlayerService::doSeek(QMutexLocker *locker)
{
    if (m_seekPosition == -1)
        return;

    if (IMediaSeeking *seeking = com_cast<IMediaSeeking>(m_graph, IID_IMediaSeeking)) {
        LONGLONG seekPosition = LONGLONG(m_seekPosition) * qt_directShowTimeScale;

        // Cache current values as we can't query IMediaSeeking during a seek due to the
        // possibility of a deadlock when flushing the VideoSurfaceFilter.
        LONGLONG currentPosition = 0;
        if (!m_dontCacheNextSeekResult) {
            seeking->GetCurrentPosition(&currentPosition);
            m_position = currentPosition / qt_directShowTimeScale;
        }

        LONGLONG minimum = 0;
        LONGLONG maximum = 0;
        m_playbackRange = SUCCEEDED(seeking->GetAvailable(&minimum, &maximum))
                ? QMediaTimeRange(
                        minimum / qt_directShowTimeScale, maximum / qt_directShowTimeScale)
                : QMediaTimeRange();

        locker->unlock();
        seeking->SetPositions(
                &seekPosition, AM_SEEKING_AbsolutePositioning, nullptr, AM_SEEKING_NoPositioning);
        locker->relock();

        if (!m_dontCacheNextSeekResult) {
            seeking->GetCurrentPosition(&currentPosition);
            m_position = currentPosition / qt_directShowTimeScale;
        }

        seeking->Release();

        QCoreApplication::postEvent(this, new QEvent(QEvent::Type(PositionChange)));
    }

    m_seekPosition = -1;
    m_dontCacheNextSeekResult = false;
}

int DirectShowPlayerService::bufferStatus() const
{
#if QT_CONFIG(wmsdk)
    QMutexLocker locker(const_cast<QMutex *>(&m_mutex));

    if (IWMReaderAdvanced2 *reader = com_cast<IWMReaderAdvanced2>(
            m_source, IID_IWMReaderAdvanced2)) {
        DWORD percentage = 0;

        reader->GetBufferProgress(&percentage, nullptr);
        reader->Release();

        return percentage;
    }
    return 0;
#else
    return 0;
#endif
}

void DirectShowPlayerService::setAudioOutput(IBaseFilter *filter)
{
    QMutexLocker locker(&m_mutex);

    if (m_graph) {
        if (m_audioOutput) {
            if (m_executedTasks & SetAudioOutput) {
                m_pendingTasks |= ReleaseAudioOutput;

                ::SetEvent(m_taskHandle);

                m_loop->wait(&m_mutex);
            }
            m_audioOutput->Release();
        }

        m_audioOutput = filter;

        if (m_audioOutput) {
            m_audioOutput->AddRef();

            m_pendingTasks |= SetAudioOutput;

            if (m_executedTasks & SetSource) {
                m_pendingTasks |= Render;

                ::SetEvent(m_taskHandle);
            }
        } else {
            m_pendingTasks &= ~ SetAudioOutput;
        }
    } else {
        if (m_audioOutput)
            m_audioOutput->Release();

        m_audioOutput = filter;

        if (m_audioOutput)
            m_audioOutput->AddRef();
    }

    m_playerControl->updateAudioOutput(m_audioOutput);
}

void DirectShowPlayerService::doReleaseAudioOutput(QMutexLocker *locker)
{
    Q_UNUSED(locker)
    m_pendingTasks |= m_executedTasks & (Play | Pause);

    if (IMediaControl *control = com_cast<IMediaControl>(m_graph, IID_IMediaControl)) {
        control->Stop();
        control->Release();
    }

    IBaseFilter *decoder = getConnected(m_audioOutput, PINDIR_INPUT);
    if (!decoder) {
        decoder = m_audioOutput;
        decoder->AddRef();
    }

    // {DCFBDCF6-0DC2-45f5-9AB2-7C330EA09C29}
    static const GUID iid_IFilterChain = {
        0xDCFBDCF6, 0x0DC2, 0x45f5, {0x9A, 0xB2, 0x7C, 0x33, 0x0E, 0xA0, 0x9C, 0x29} };

    if (IFilterChain *chain = com_cast<IFilterChain>(m_graph, iid_IFilterChain)) {
        chain->RemoveChain(decoder, m_audioOutput);
        chain->Release();
    } else {
        m_graph->RemoveFilter(m_audioOutput);
    }

    decoder->Release();

    m_executedTasks &= ~SetAudioOutput;

    m_loop->wake();
}

void DirectShowPlayerService::setVideoOutput(IBaseFilter *filter)
{
    QMutexLocker locker(&m_mutex);

    if (m_graph) {
        if (m_videoOutput) {
            if (m_executedTasks & SetVideoOutput) {
                m_pendingTasks |= ReleaseVideoOutput;

                ::SetEvent(m_taskHandle);

                m_loop->wait(&m_mutex);
            }
            m_videoOutput->Release();
        }

        m_videoOutput = filter;

        if (m_videoOutput) {
            m_videoOutput->AddRef();

            m_pendingTasks |= SetVideoOutput;

            if (m_executedTasks & SetSource) {
                m_pendingTasks |= Render;

                ::SetEvent(m_taskHandle);
            }
        }
    } else {
        if (m_videoOutput)
            m_videoOutput->Release();

        m_videoOutput = filter;

        if (m_videoOutput)
            m_videoOutput->AddRef();
    }
}

void DirectShowPlayerService::updateAudioProbe()
{
    QMutexLocker locker(&m_mutex);

    // Set/Activate the audio probe.
    if (m_graph) {
        // If we don't have a audio probe, then stop and release the audio sample grabber
        if (!m_audioProbeControl && (m_executedTasks & SetAudioProbe)) {
            m_pendingTasks |= ReleaseAudioProbe;
            ::SetEvent(m_taskHandle);
            m_loop->wait(&m_mutex);
        } else if (m_audioProbeControl) {
            m_pendingTasks |= SetAudioProbe;
        }
    }
}

void DirectShowPlayerService::updateVideoProbe()
{
    QMutexLocker locker(&m_mutex);

    // Set/Activate the video probe.
    if (m_graph) {
        // If we don't have a video probe, then stop and release the video sample grabber
        if (!m_videoProbeControl && (m_executedTasks & SetVideoProbe)) {
            m_pendingTasks |= ReleaseVideoProbe;
            ::SetEvent(m_taskHandle);
            m_loop->wait(&m_mutex);
        } else if (m_videoProbeControl){
            m_pendingTasks |= SetVideoProbe;
        }
    }
}

void DirectShowPlayerService::doReleaseVideoOutput(QMutexLocker *locker)
{
    Q_UNUSED(locker)
    m_pendingTasks |= m_executedTasks & (Play | Pause);

    if (IMediaControl *control = com_cast<IMediaControl>(m_graph, IID_IMediaControl)) {
        control->Stop();
        control->Release();
    }

    IBaseFilter *intermediate = nullptr;
    if (!SUCCEEDED(m_graph->FindFilterByName(L"Color Space Converter", &intermediate))) {
        intermediate = m_videoOutput;
        intermediate->AddRef();
    }

    IBaseFilter *decoder = getConnected(intermediate, PINDIR_INPUT);
    if (!decoder) {
        decoder = intermediate;
        decoder->AddRef();
    }

    // {DCFBDCF6-0DC2-45f5-9AB2-7C330EA09C29}
    static const GUID iid_IFilterChain = {
        0xDCFBDCF6, 0x0DC2, 0x45f5, {0x9A, 0xB2, 0x7C, 0x33, 0x0E, 0xA0, 0x9C, 0x29} };

    if (IFilterChain *chain = com_cast<IFilterChain>(m_graph, iid_IFilterChain)) {
        chain->RemoveChain(decoder, m_videoOutput);
        chain->Release();
    } else {
        m_graph->RemoveFilter(m_videoOutput);
    }

    intermediate->Release();
    decoder->Release();

    m_executedTasks &= ~SetVideoOutput;

    m_loop->wake();
}

void DirectShowPlayerService::customEvent(QEvent *event)
{
    if (event->type() == QEvent::Type(FinalizedLoad)) {
        QMutexLocker locker(&m_mutex);

        m_playerControl->updateMediaInfo(m_duration, m_streamTypes, m_seekable);
        if (m_metadata.isEmpty())
            DirectShowMetaDataControl::updateMetadata(m_graph, m_source, m_metadata);

        m_metaDataControl->setMetadata(m_metadata);
        m_metadata.clear();

        updateStatus();
    } else if (event->type() == QEvent::Type(Error)) {
        QMutexLocker locker(&m_mutex);

        if (m_error != QMediaPlayer::NoError) {
            m_playerControl->updateError(m_error, m_errorString);
            m_playerControl->updateMediaInfo(m_duration, m_streamTypes, m_seekable);
            m_playerControl->updateState(QMediaPlayer::StoppedState);
            updateStatus();
        }
    } else if (event->type() == QEvent::Type(RateChange)) {
        QMutexLocker locker(&m_mutex);

        m_playerControl->updatePlaybackRate(m_rate);
    } else if (event->type() == QEvent::Type(StatusChange)) {
        QMutexLocker locker(&m_mutex);

        updateStatus();
        m_playerControl->updatePosition(m_position);
    } else if (event->type() == QEvent::Type(DurationChange)) {
        QMutexLocker locker(&m_mutex);

        m_playerControl->updateMediaInfo(m_duration, m_streamTypes, m_seekable);
    } else if (event->type() == QEvent::Type(EndOfMedia)) {
        QMutexLocker locker(&m_mutex);

        if (m_atEnd) {
            m_playerControl->updateState(QMediaPlayer::StoppedState);
            m_playerControl->updateStatus(QMediaPlayer::EndOfMedia);
            m_playerControl->updatePosition(m_position);
        }
    } else if (event->type() == QEvent::Type(PositionChange)) {
        QMutexLocker locker(&m_mutex);

        if (m_playerControl->mediaStatus() == QMediaPlayer::EndOfMedia)
            m_playerControl->updateStatus(QMediaPlayer::LoadedMedia);
        m_playerControl->updatePosition(m_position);
    } else {
        QMediaService::customEvent(event);
    }
}

void DirectShowPlayerService::videoOutputChanged()
{
    setVideoOutput(m_videoRendererControl->filter());
}

QT_WARNING_PUSH
QT_WARNING_DISABLE_GCC("-Wmissing-field-initializers")

void DirectShowPlayerService::onAudioBufferAvailable(double time, const QByteArray &data)
{
    QMutexLocker locker(&m_mutex);
    if (!m_audioProbeControl || !m_audioSampleGrabber)
        return;

    DirectShowMediaType mt(AM_MEDIA_TYPE { GUID_NULL });
    const bool ok = m_audioSampleGrabber->getConnectedMediaType(&mt);
    if (!ok)
        return;

    if (mt->majortype != MEDIATYPE_Audio)
        return;

    if (mt->subtype != MEDIASUBTYPE_PCM)
        return;

    const bool isWfx = ((mt->formattype == FORMAT_WaveFormatEx) && (mt->cbFormat >= sizeof(WAVEFORMATEX)));
    WAVEFORMATEX *wfx = isWfx ? reinterpret_cast<WAVEFORMATEX *>(mt->pbFormat) : nullptr;

    if (!wfx)
        return;

    if (wfx->wFormatTag != WAVE_FORMAT_PCM && wfx->wFormatTag != WAVE_FORMAT_EXTENSIBLE)
        return;

    if ((wfx->wFormatTag == WAVE_FORMAT_EXTENSIBLE) && (wfx->cbSize >= sizeof(WAVEFORMATEXTENSIBLE))) {
        WAVEFORMATEXTENSIBLE *wfxe = reinterpret_cast<WAVEFORMATEXTENSIBLE *>(wfx);
        if (wfxe->SubFormat != KSDATAFORMAT_SUBTYPE_PCM)
            return;
    }

    QAudioFormat format;
    format.setSampleRate(wfx->nSamplesPerSec);
    format.setChannelCount(wfx->nChannels);
    format.setSampleSize(wfx->wBitsPerSample);
    format.setCodec("audio/pcm");
    format.setByteOrder(QAudioFormat::LittleEndian);
    if (format.sampleSize() == 8)
        format.setSampleType(QAudioFormat::UnSignedInt);
    else
        format.setSampleType(QAudioFormat::SignedInt);

    const quint64 startTime = quint64(time * 1000.);
    QAudioBuffer audioBuffer(data,
                             format,
                             startTime);

    Q_EMIT m_audioProbeControl->audioBufferProbed(audioBuffer);
}

void DirectShowPlayerService::onVideoBufferAvailable(double time, const QByteArray &data)
{
    Q_UNUSED(time);

    QMutexLocker locker(&m_mutex);
    if (!m_videoProbeControl || !m_videoSampleGrabber)
        return;

    DirectShowMediaType mt(AM_MEDIA_TYPE { GUID_NULL });
    const bool ok = m_videoSampleGrabber->getConnectedMediaType(&mt);
    if (!ok)
        return;

    if (mt->majortype != MEDIATYPE_Video)
        return;

    QVideoFrame::PixelFormat format = DirectShowMediaType::pixelFormatFromType(&mt);
    if (format == QVideoFrame::Format_Invalid) {
        qCWarning(qtDirectShowPlugin, "Invalid format, stopping video probes!");
        m_videoSampleGrabber->stop();
        return;
    }

    const QVideoSurfaceFormat &videoFormat = DirectShowMediaType::videoFormatFromType(&mt);
    if (!videoFormat.isValid())
        return;

    const QSize &size = videoFormat.frameSize();

    const int bytesPerLine = DirectShowMediaType::bytesPerLine(videoFormat);
    QVideoFrame frame(new QMemoryVideoBuffer(data, bytesPerLine),
                      size,
                      format);

    Q_EMIT m_videoProbeControl->videoFrameProbed(frame);
}

QT_WARNING_POP

void DirectShowPlayerService::graphEvent(QMutexLocker *locker)
{
    Q_UNUSED(locker)
    if (IMediaEvent *event = com_cast<IMediaEvent>(m_graph, IID_IMediaEvent)) {
        long eventCode;
        LONG_PTR param1;
        LONG_PTR param2;

        while (event->GetEvent(&eventCode, &param1, &param2, 0) == S_OK) {
            switch (eventCode) {
            case EC_BUFFERING_DATA:
                m_buffering = param1;

                QCoreApplication::postEvent(this, new QEvent(QEvent::Type(StatusChange)));
                break;
            case EC_COMPLETE:
                m_executedTasks &= ~(Play | Pause);
                m_executedTasks |= Stop;

                m_buffering = false;
                m_atEnd = true;

                if (IMediaSeeking *seeking = com_cast<IMediaSeeking>(m_graph, IID_IMediaSeeking)) {
                    LONGLONG position = 0;

                    seeking->GetCurrentPosition(&position);
                    seeking->Release();

                    m_position = position / qt_directShowTimeScale;
                }

                QCoreApplication::postEvent(this, new QEvent(QEvent::Type(EndOfMedia)));
                break;
            case EC_LENGTH_CHANGED:
                if (IMediaSeeking *seeking = com_cast<IMediaSeeking>(m_graph, IID_IMediaSeeking)) {
                    LONGLONG duration = 0;
                    seeking->GetDuration(&duration);
                    m_duration = duration / qt_directShowTimeScale;

                    DWORD capabilities = 0;
                    seeking->GetCapabilities(&capabilities);
                    m_seekable = capabilities & AM_SEEKING_CanSeekAbsolute;

                    seeking->Release();

                    QCoreApplication::postEvent(this, new QEvent(QEvent::Type(DurationChange)));
                }
                break;
            default:
                break;
            }

            event->FreeEventParams(eventCode, param1, param2);
        }
        event->Release();
    }
}

void DirectShowPlayerService::updateStatus()
{
    switch (m_graphStatus) {
    case NoMedia:
        m_playerControl->updateStatus(QMediaPlayer::NoMedia);
        break;
    case Loading:
        m_playerControl->updateStatus(QMediaPlayer::LoadingMedia);
        break;
    case Loaded:
        if ((m_executingTask | m_executedTasks) & (Play | Pause)) {
            if (m_buffering)
                m_playerControl->updateStatus(QMediaPlayer::BufferingMedia);
            else
                m_playerControl->updateStatus(QMediaPlayer::BufferedMedia);
        } else {
            m_playerControl->updateStatus(QMediaPlayer::LoadedMedia);
        }
        break;
    case InvalidMedia:
        m_playerControl->updateStatus(QMediaPlayer::InvalidMedia);
        break;
    default:
        m_playerControl->updateStatus(QMediaPlayer::UnknownMediaStatus);
    }
}

bool DirectShowPlayerService::isConnected(IBaseFilter *filter, PIN_DIRECTION direction) const
{
    bool connected = false;

    IEnumPins *pins = nullptr;

    if (SUCCEEDED(filter->EnumPins(&pins))) {
        for (IPin *pin = nullptr; pins->Next(1, &pin, nullptr) == S_OK; pin->Release()) {
            PIN_DIRECTION dir;
            if (SUCCEEDED(pin->QueryDirection(&dir)) && dir == direction) {
                IPin *peer = nullptr;
                if (SUCCEEDED(pin->ConnectedTo(&peer))) {
                    connected = true;

                    peer->Release();
                }
            }
        }
        pins->Release();
    }
    return connected;
}

IBaseFilter *DirectShowPlayerService::getConnected(
        IBaseFilter *filter, PIN_DIRECTION direction) const
{
    IBaseFilter *connected = nullptr;

    IEnumPins *pins = nullptr;

    if (SUCCEEDED(filter->EnumPins(&pins))) {
        for (IPin *pin = nullptr; pins->Next(1, &pin, nullptr) == S_OK; pin->Release()) {
            PIN_DIRECTION dir;
            if (SUCCEEDED(pin->QueryDirection(&dir)) && dir == direction) {
                IPin *peer = nullptr;
                if (SUCCEEDED(pin->ConnectedTo(&peer))) {
                    PIN_INFO info;

                    if (SUCCEEDED(peer->QueryPinInfo(&info))) {
                        if (connected) {
                            qWarning("DirectShowPlayerService::getConnected: "
                                "Multiple connected filters");
                            connected->Release();
                        }
                        connected = info.pFilter;
                    }
                    peer->Release();
                }
            }
        }
        pins->Release();
    }
    return connected;
}

void DirectShowPlayerService::run()
{
    QMutexLocker locker(&m_mutex);

    for (;;) {
        while (m_pendingTasks == 0) {
            DWORD result = 0;

            locker.unlock();
            if (m_eventHandle) {
                HANDLE handles[] = { m_taskHandle, m_eventHandle };

                result = ::WaitForMultipleObjects(2, handles, false, INFINITE);
            } else {
                result = ::WaitForSingleObject(m_taskHandle, INFINITE);
            }
            locker.relock();

            if (result == WAIT_OBJECT_0 + 1) {
                graphEvent(&locker);
            }
        }

        if (m_pendingTasks & ReleaseGraph) {
            m_pendingTasks ^= ReleaseGraph;
            m_executingTask = ReleaseGraph;

            doReleaseGraph(&locker);
            //if the graph is released, we should not process other operations later
            if (m_pendingTasks & Shutdown) {
                m_pendingTasks = 0;
                return;
            }
            m_pendingTasks = 0;
        } else if (m_pendingTasks & Shutdown) {
            return;
        } else if (m_pendingTasks & ReleaseAudioOutput) {
            m_pendingTasks ^= ReleaseAudioOutput;
            m_executingTask = ReleaseAudioOutput;

            doReleaseAudioOutput(&locker);
        } else if (m_pendingTasks & ReleaseVideoOutput) {
            m_pendingTasks ^= ReleaseVideoOutput;
            m_executingTask = ReleaseVideoOutput;

            doReleaseVideoOutput(&locker);
        } else if (m_pendingTasks & ReleaseAudioProbe) {
            m_pendingTasks ^= ReleaseAudioProbe;
            m_executingTask = ReleaseAudioProbe;

            doReleaseAudioProbe(&locker);
        } else if (m_pendingTasks & ReleaseVideoProbe) {
            m_pendingTasks ^= ReleaseVideoProbe;
            m_executingTask = ReleaseVideoProbe;

            doReleaseVideoProbe(&locker);
        } else if (m_pendingTasks & SetUrlSource) {
            m_pendingTasks ^= SetUrlSource;
            m_executingTask = SetUrlSource;

            doSetUrlSource(&locker);
        } else if (m_pendingTasks & SetStreamSource) {
            m_pendingTasks ^= SetStreamSource;
            m_executingTask = SetStreamSource;

            doSetStreamSource(&locker);
        } else if (m_pendingTasks & SetAudioProbe) {
            m_pendingTasks ^= SetAudioProbe;
            m_executingTask = SetAudioProbe;

            doSetAudioProbe(&locker);
        } else if (m_pendingTasks & SetVideoProbe) {
            m_pendingTasks ^= SetVideoProbe;
            m_executingTask = SetVideoProbe;

            doSetVideoProbe(&locker);
        } else if (m_pendingTasks & Render) {
            m_pendingTasks ^= Render;
            m_executingTask = Render;

            doRender(&locker);
        } else if (!(m_executedTasks & Render)) {
            m_pendingTasks &= ~(FinalizeLoad | SetRate | Stop | Pause | Seek | Play);
        } else if (m_pendingTasks & FinalizeLoad) {
            m_pendingTasks ^= FinalizeLoad;
            m_executingTask = FinalizeLoad;

            doFinalizeLoad(&locker);
        } else if (m_pendingTasks & Stop) {
            m_pendingTasks ^= Stop;
            m_executingTask = Stop;

            doStop(&locker);
        } else if (m_pendingTasks & SetRate) {
            m_pendingTasks ^= SetRate;
            m_executingTask = SetRate;

            doSetRate(&locker);
        } else if (m_pendingTasks & Pause) {
            m_pendingTasks ^= Pause;
            m_executingTask = Pause;

            doPause(&locker);
        } else if (m_pendingTasks & Seek) {
            m_pendingTasks ^= Seek;
            m_executingTask = Seek;

            doSeek(&locker);
        } else if (m_pendingTasks & Play) {
            m_pendingTasks ^= Play;
            m_executingTask = Play;

            doPlay(&locker);
        }
        m_executingTask = 0;
    }
}

QT_END_NAMESPACE<|MERGE_RESOLUTION|>--- conflicted
+++ resolved
@@ -124,30 +124,7 @@
 DirectShowPlayerService::DirectShowPlayerService(QObject *parent)
     : QMediaService(parent)
     , m_loop(qt_directShowEventLoop())
-<<<<<<< HEAD
-    , m_taskHandle(::CreateEvent(nullptr, 0, 0, nullptr))
-=======
-    , m_pendingTasks(0)
-    , m_executingTask(0)
-    , m_executedTasks(0)
     , m_taskHandle(::CreateEvent(nullptr, FALSE, FALSE, nullptr))
-    , m_eventHandle(0)
-    , m_graphStatus(NoMedia)
-    , m_stream(0)
-    , m_graph(0)
-    , m_graphBuilder(nullptr)
-    , m_source(0)
-    , m_audioOutput(0)
-    , m_videoOutput(0)
-    , m_rate(1.0)
-    , m_position(0)
-    , m_seekPosition(-1)
-    , m_duration(0)
-    , m_buffering(false)
-    , m_seekable(false)
-    , m_atEnd(false)
-    , m_dontCacheNextSeekResult(false)
->>>>>>> dbdcc1b0
 {
     m_playerControl = new DirectShowPlayerControl(this);
     m_metaDataControl = new DirectShowMetaDataControl(this);
@@ -297,12 +274,8 @@
     if (m_graph)
         releaseGraph();
 
-<<<<<<< HEAD
     m_url = media.request().url();
-=======
-    m_url = media.canonicalUrl();
-
->>>>>>> dbdcc1b0
+
     m_stream = stream;
     m_error = QMediaPlayer::NoError;
     m_errorString = QString();
