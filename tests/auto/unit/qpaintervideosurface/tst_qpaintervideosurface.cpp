--- conflicted
+++ resolved
@@ -1039,15 +1039,6 @@
 
     QVideoSurfaceFormat formatA(frameSizeA, pixelFormatA);
 
-<<<<<<< HEAD
-=======
-#if defined(Q_OS_LINUX) && !defined(UBUNTU_PRECISE_PANGOLIN)
-    QEXPECT_FAIL("ARBfp: rgb32 -> argb32", "QTBUG-26320 - Failing for linux versions", Abort);
-    QEXPECT_FAIL("ARBfp: rgb32 -> rgb565", "QTBUG-26320 - Failing for linux versions", Abort);
-    QEXPECT_FAIL("ARBfp: rgb32 -> yuv420p", "QTBUG-26320 - Failing for linux versions", Abort);
-    QEXPECT_FAIL("ARBfp: yv12 -> rgb32", "QTBUG-26320 - Failing for linux versions", Abort);
-#endif
->>>>>>> 2db2cde0
     QVERIFY(surface.start(formatA));
     QCOMPARE(surface.isActive(), true);
     QCOMPARE(surface.isReady(), true);
